# Copyright 2018 The Cartographer Authors
#
# Licensed under the Apache License, Version 2.0 (the "License");
# you may not use this file except in compliance with the License.
# You may obtain a copy of the License at
#
#      http://www.apache.org/licenses/LICENSE-2.0
#
# Unless required by applicable law or agreed to in writing, software
# distributed under the License is distributed on an "AS IS" BASIS,
# WITHOUT WARRANTIES OR CONDITIONS OF ANY KIND, either express or implied.
# See the License for the specific language governing permissions and
# limitations under the License.

"""External dependencies for Cartographer."""

def cartographer_repositories():
    _maybe(
        native.http_archive,
        name = "com_github_nelhage_rules_boost",
        sha256 = "a55b00e0339b92fef1e0e0e4de3bbb856af206899d4c8ca77a498064290bb44c",
        strip_prefix = "rules_boost-bd05f7b51d25396f30639d31fa78b55a3c1db182",
        urls = [
            "https://mirror.bazel.build/github.com/nelhage/rules_boost/archive/bd05f7b51d25396f30639d31fa78b55a3c1db182.tar.gz",
            "https://github.com/nelhage/rules_boost/archive/bd05f7b51d25396f30639d31fa78b55a3c1db182.tar.gz",
        ],
    )

    _maybe(
        native.http_archive,
        name = "com_github_antonovvk_bazel_rules",
        sha256 = "ba75b07d3fd297375a6688e9a16583eb616e7a74b3d5e8791e7a222cf36ab26e",
        strip_prefix = "bazel_rules-98ddd7e4f7c63ea0868f08bcc228463dac2f9f12",
        urls = [
            "https://mirror.bazel.build/github.com/antonovvk/bazel_rules/archive/98ddd7e4f7c63ea0868f08bcc228463dac2f9f12.tar.gz",
            "https://github.com/antonovvk/bazel_rules/archive/98ddd7e4f7c63ea0868f08bcc228463dac2f9f12.tar.gz",
        ],
    )

    _maybe(
        native.http_archive,
        name = "com_github_gflags_gflags",
        sha256 = "6e16c8bc91b1310a44f3965e616383dbda48f83e8c1eaa2370a215057b00cabe",
        strip_prefix = "gflags-77592648e3f3be87d6c7123eb81cbad75f9aef5a",
        urls = [
            "https://mirror.bazel.build/github.com/gflags/gflags/archive/77592648e3f3be87d6c7123eb81cbad75f9aef5a.tar.gz",
            "https://github.com/gflags/gflags/archive/77592648e3f3be87d6c7123eb81cbad75f9aef5a.tar.gz",
        ],
    )

    _maybe(
        native.http_archive,
        name = "com_google_glog",
        sha256 = "dfc074b41a5b86fc5dda4f0e2e2d6cc5b21f798c9fcc8ed5fea9c8f7c4613be6",
        strip_prefix = "glog-dd2b93d761a19860190cb3fa92066c8031e912e3",
        urls = [
            "https://mirror.bazel.build/github.com/google/glog/archive/dd2b93d761a19860190cb3fa92066c8031e912e3.tar.gz",
            "https://github.com/google/glog/archive/dd2b93d761a19860190cb3fa92066c8031e912e3.tar.gz",
        ],
    )

    _maybe(
        native.new_http_archive,
        name = "net_zlib_zlib",
        build_file = "@com_github_googlecartographer_cartographer//bazel/third_party:zlib.BUILD",
        sha256 = "6d4d6640ca3121620995ee255945161821218752b551a1a180f4215f7d124d45",
        strip_prefix = "zlib-cacf7f1d4e3d44d871b605da3b647f07d718623f",
        urls = [
            "https://mirror.bazel.build/github.com/madler/zlib/archive/cacf7f1d4e3d44d871b605da3b647f07d718623f.tar.gz",
            "https://github.com/madler/zlib/archive/cacf7f1d4e3d44d871b605da3b647f07d718623f.tar.gz",
        ],
    )

    _maybe(
        native.new_http_archive,
        name = "org_cairographics_pixman",
        build_file = "@com_github_googlecartographer_cartographer//bazel/third_party/pixman:pixman.BUILD",
        sha256 = "21b6b249b51c6800dc9553b65106e1e37d0e25df942c90531d4c3997aa20a88e",
        strip_prefix = "pixman-0.34.0",
        urls = [
            "https://mirror.bazel.build/www.cairographics.org/releases/pixman-0.34.0.tar.gz",
            "https://www.cairographics.org/releases/pixman-0.34.0.tar.gz",
        ],
    )

    _maybe(
        native.new_http_archive,
        name = "org_cairographics_cairo",
        build_file = "@com_github_googlecartographer_cartographer//bazel/third_party/cairo:cairo.BUILD",
        sha256 = "7e87878658f2c9951a14fc64114d4958c0e65ac47530b8ac3078b2ce41b66a09",
        strip_prefix = "cairo-1.14.10",
        urls = [
            "https://mirror.bazel.build/www.cairographics.org/releases/cairo-1.14.10.tar.xz",
            "https://www.cairographics.org/releases/cairo-1.14.10.tar.xz",
        ],
    )

    _maybe(
        native.new_http_archive,
        name = "org_freetype_freetype2",
        build_file = "@com_github_googlecartographer_cartographer//bazel/third_party:freetype2.BUILD",
        sha256 = "33a28fabac471891d0523033e99c0005b95e5618dc8ffa7fa47f9dadcacb1c9b",
        strip_prefix = "freetype-2.8",
        urls = [
            "https://mirror.bazel.build/download.savannah.gnu.org/releases/freetype/freetype-2.8.tar.gz",
            "http://download.savannah.gnu.org/releases/freetype/freetype-2.8.tar.gz",
        ],
    )

    _maybe(
        native.new_http_archive,
        name = "org_libgd_libgd",
        build_file = "@com_github_googlecartographer_cartographer//bazel/third_party:gd.BUILD",
        sha256 = "a66111c9b4a04e818e9e2a37d7ae8d4aae0939a100a36b0ffb52c706a09074b5",
        strip_prefix = "libgd-2.2.5",
        urls = [
            "https://mirror.bazel.build/github.com/libgd/libgd/releases/download/gd-2.2.5/libgd-2.2.5.tar.gz",
            "https://github.com/libgd/libgd/releases/download/gd-2.2.5/libgd-2.2.5.tar.gz",
        ],
    )

    _maybe(
        native.new_http_archive,
        name = "org_freedesktop_fontconfig",
        build_file = "@com_github_googlecartographer_cartographer//bazel/third_party/fontconfig:fontconfig.BUILD",
        sha256 = "fd5a6a663f4c4a00e196523902626654dd0c4a78686cbc6e472f338e50fdf806",
        strip_prefix = "fontconfig-2.12.4",
        urls = [
            "https://mirror.bazel.build/www.freedesktop.org/software/fontconfig/release/fontconfig-2.12.4.tar.gz",
            "https://www.freedesktop.org/software/fontconfig/release/fontconfig-2.12.4.tar.gz",
        ],
    )

    _maybe(
        native.new_http_archive,
        name = "org_ceres_solver_ceres_solver",
        build_file = "@com_github_googlecartographer_cartographer//bazel/third_party:ceres.BUILD",
        sha256 = "ede5b4205ee8d7c7e029e9da74c7ee759fee6961f7e6bfa694274e4a55b8c7ca",
        strip_prefix = "ceres-solver-58c5edae2f7c4d2533fe8a975c1f5f0b892dfd3e",
        urls = [
            "https://mirror.bazel.build/github.com/ceres-solver/ceres-solver/archive/58c5edae2f7c4d2533fe8a975c1f5f0b892dfd3e.tar.gz",
            "https://github.com/ceres-solver/ceres-solver/archive/58c5edae2f7c4d2533fe8a975c1f5f0b892dfd3e.tar.gz",
        ],
    )

    _maybe(
        native.new_http_archive,
        name = "org_tuxfamily_eigen",
        build_file = "@com_github_googlecartographer_cartographer//bazel/third_party:eigen.BUILD",
        sha256 = "ca7beac153d4059c02c8fc59816c82d54ea47fe58365e8aded4082ded0b820c4",
        strip_prefix = "eigen-eigen-f3a22f35b044",
        urls = [
            "http://mirror.bazel.build/bitbucket.org/eigen/eigen/get/f3a22f35b044.tar.gz",
            "https://bitbucket.org/eigen/eigen/get/f3a22f35b044.tar.gz",
        ],
    )

    _maybe(
        native.new_http_archive,
        name = "com_github_libexpat_libexpat",
        build_file = "@com_github_googlecartographer_cartographer//bazel/third_party:expat.BUILD",
        sha256 = "b5dcb503e40f615a0296a18acc6d975f2f1a3d01c7b3a4b3bb69de27bc9475c3",
        strip_prefix = "libexpat-R_2_2_4/expat",
        urls = [
            "https://mirror.bazel.build/github.com/libexpat/libexpat/archive/R_2_2_4.tar.gz",
            "https://github.com/libexpat/libexpat/archive/R_2_2_4.tar.gz",
        ],
    )

    _maybe(
        native.new_http_archive,
        name = "libjpeg",
        build_file = "@com_github_googlecartographer_cartographer//bazel/third_party:libjpeg.BUILD",
        sha256 = "240fd398da741669bf3c90366f58452ea59041cacc741a489b99f2f6a0bad052",
        strip_prefix = "jpeg-9b",
        urls = [
            "https://mirror.bazel.build/www.ijg.org/files/jpegsrc.v9b.tar.gz",
            "http://www.ijg.org/files/jpegsrc.v9b.tar.gz",
        ],
    )

    _maybe(
        native.new_http_archive,
        name = "org_libpng_libpng",
        build_file = "@com_github_googlecartographer_cartographer//bazel/third_party:libpng.BUILD",
        sha256 = "7f415186d38ca71c23058386d7cf5135c8beda821ee1beecdc2a7a26c0356615",
        strip_prefix = "libpng-1.2.57",
        urls = [
            "https://mirror.bazel.build/github.com/glennrp/libpng/archive/v1.2.57.tar.gz",
            "https://github.com/glennrp/libpng/archive/v1.2.57.tar.gz",
        ],
    )

    _maybe(
        native.http_archive,
        name = "com_google_googletest",
        sha256 = "c18f281fd6621bb264570b99860a0241939b4a251c9b1af709b811d33bc63af8",
        strip_prefix = "googletest-e3bd4cbeaeef3cee65a68a8bd3c535cb779e9b6d",
        urls = [
            "https://mirror.bazel.build/github.com/google/googletest/archive/e3bd4cbeaeef3cee65a68a8bd3c535cb779e9b6d.tar.gz",
            "https://github.com/google/googletest/archive/e3bd4cbeaeef3cee65a68a8bd3c535cb779e9b6d.tar.gz",
        ],
    )

    _maybe(
        native.http_archive,
        name = "com_google_protobuf",
        sha256 = "0cc6607e2daa675101e9b7398a436f09167dffb8ca0489b0307ff7260498c13c",
        strip_prefix = "protobuf-3.5.0",
        urls = [
            "https://mirror.bazel.build/github.com/google/protobuf/archive/v3.5.0.tar.gz",
            "https://github.com/google/protobuf/archive/v3.5.0.tar.gz",
        ],
    )

    _maybe(
        native.new_http_archive,
        name = "org_lua_lua",
        build_file = "@com_github_googlecartographer_cartographer//bazel/third_party:lua.BUILD",
        sha256 = "b9e2e4aad6789b3b63a056d442f7b39f0ecfca3ae0f1fc0ae4e9614401b69f4b",
        strip_prefix = "lua-5.2.4",
        urls = [
            "https://mirror.bazel.build/www.lua.org/ftp/lua-5.2.4.tar.gz",
            "https://www.lua.org/ftp/lua-5.2.4.tar.gz",
        ],
    )

    _maybe(
        native.http_archive,
        name = "com_github_grpc_grpc",
        sha256 = "2fdde7d64e6fb1a397bf2aa23aeddcdcf276652d9e48270e94eb0dc94d7c1345",
        strip_prefix = "grpc-20e7074e4101b4fdbae1764caa952301b38957c4",
        urls = [
            "https://mirror.bazel.build/github.com/grpc/grpc/archive/20e7074e4101b4fdbae1764caa952301b38957c4.tar.gz",
            "https://github.com/grpc/grpc/archive/20e7074e4101b4fdbae1764caa952301b38957c4.tar.gz",
        ],
    )

    _maybe(
        native.http_archive,
        name = "com_github_jupp0r_prometheus_cpp",
        sha256 = "0d3e999dfbfc49bb117698154a01dac26fb59e77d0354ccb81107a6da7b014d0",
        strip_prefix = "prometheus-cpp-8330b3f753fb774c9e0567baaac20ffb7042723b",
        urls = [
            "https://github.com/jupp0r/prometheus-cpp/archive/8330b3f753fb774c9e0567baaac20ffb7042723b.tar.gz",
        ],
    )

<<<<<<< HEAD
    _maybe(
        native.http_archive,
        name = "com_github_googlecartographer_async_grpc",
        strip_prefix = "async_grpc-ed8e3b31bdd46a74f0c47b4c53a47e0c0f21141b",
        urls = [
            "https://github.com/googlecartographer/async_grpc/archive/ed8e3b31bdd46a74f0c47b4c53a47e0c0f21141b.tar.gz",
        ],
    )
    _maybe(
        native.http_archive,
        name = "com_google_absl",
        sha256 = "387cf016ab1ab8530d1cea8975276ce8d8bff355133776129bdc400d05519eb6",
        strip_prefix = "abseil-cpp-44aa275286baf97fc13529aca547a88b180beb08",
        urls = ["https://github.com/abseil/abseil-cpp/archive/44aa275286baf97fc13529aca547a88b180beb08.tar.gz"],
    )
=======
  _maybe(native.http_archive,
      name = "com_github_googlecartographer_async_grpc",
      strip_prefix = "async_grpc-771af45374af7f7bfc3b622ed7efbe29a4aba403",
      urls = [
          "https://github.com/googlecartographer/async_grpc/archive/771af45374af7f7bfc3b622ed7efbe29a4aba403.tar.gz",
      ],
  )
  _maybe(native.http_archive,
      name = "com_google_absl",
      sha256 = "387cf016ab1ab8530d1cea8975276ce8d8bff355133776129bdc400d05519eb6",
      strip_prefix = "abseil-cpp-44aa275286baf97fc13529aca547a88b180beb08",
      urls = ["https://github.com/abseil/abseil-cpp/archive/44aa275286baf97fc13529aca547a88b180beb08.tar.gz"],
  )
>>>>>>> b6b41e9b

    # TODO(rodrigoq): remove these binds once grpc#14140 has been merged, as well
    # as removing `use_external` in cartographer_grpc/BUILD.bazel.
    # https://github.com/grpc/grpc/pull/14140
    native.bind(
        name = "grpc_cpp_plugin",
        actual = "@com_github_grpc_grpc//:grpc_cpp_plugin",
    )
    native.bind(
        name = "grpc++_codegen_proto",
        actual = "@com_github_grpc_grpc//:grpc++_codegen_proto",
    )

def _maybe(repo_rule, name, **kwargs):
    if name not in native.existing_rules():
        repo_rule(name = name, **kwargs)<|MERGE_RESOLUTION|>--- conflicted
+++ resolved
@@ -246,23 +246,6 @@
         ],
     )
 
-<<<<<<< HEAD
-    _maybe(
-        native.http_archive,
-        name = "com_github_googlecartographer_async_grpc",
-        strip_prefix = "async_grpc-ed8e3b31bdd46a74f0c47b4c53a47e0c0f21141b",
-        urls = [
-            "https://github.com/googlecartographer/async_grpc/archive/ed8e3b31bdd46a74f0c47b4c53a47e0c0f21141b.tar.gz",
-        ],
-    )
-    _maybe(
-        native.http_archive,
-        name = "com_google_absl",
-        sha256 = "387cf016ab1ab8530d1cea8975276ce8d8bff355133776129bdc400d05519eb6",
-        strip_prefix = "abseil-cpp-44aa275286baf97fc13529aca547a88b180beb08",
-        urls = ["https://github.com/abseil/abseil-cpp/archive/44aa275286baf97fc13529aca547a88b180beb08.tar.gz"],
-    )
-=======
   _maybe(native.http_archive,
       name = "com_github_googlecartographer_async_grpc",
       strip_prefix = "async_grpc-771af45374af7f7bfc3b622ed7efbe29a4aba403",
@@ -276,7 +259,6 @@
       strip_prefix = "abseil-cpp-44aa275286baf97fc13529aca547a88b180beb08",
       urls = ["https://github.com/abseil/abseil-cpp/archive/44aa275286baf97fc13529aca547a88b180beb08.tar.gz"],
   )
->>>>>>> b6b41e9b
 
     # TODO(rodrigoq): remove these binds once grpc#14140 has been merged, as well
     # as removing `use_external` in cartographer_grpc/BUILD.bazel.
