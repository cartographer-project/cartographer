--- conflicted
+++ resolved
@@ -51,13 +51,9 @@
   a = b;
   EXPECT_TRUE(a.has_value());
   EXPECT_EQ(4, a.value());
-<<<<<<< HEAD
   a = c;
   EXPECT_FALSE(a.has_value());
-  a = 3; 
-=======
   a = 3;
->>>>>>> 1081eb44
   EXPECT_TRUE(a.has_value());
   EXPECT_EQ(3, a.value());
 }
