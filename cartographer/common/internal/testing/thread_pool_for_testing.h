/*
 * Copyright 2018 The Cartographer Authors
 *
 * Licensed under the Apache License, Version 2.0 (the "License");
 * you may not use this file except in compliance with the License.
 * You may obtain a copy of the License at
 *
 *      http://www.apache.org/licenses/LICENSE-2.0
 *
 * Unless required by applicable law or agreed to in writing, software
 * distributed under the License is distributed on an "AS IS" BASIS,
 * WITHOUT WARRANTIES OR CONDITIONS OF ANY KIND, either express or implied.
 * See the License for the specific language governing permissions and
 * limitations under the License.
 */

#ifndef CARTOGRAPHER_COMMON_INTERNAL_TESTING_THREAD_POOL_FOR_TESTING_H_
#define CARTOGRAPHER_COMMON_INTERNAL_TESTING_THREAD_POOL_FOR_TESTING_H_

#include <deque>
#include <functional>
#include <map>
#include <thread>

#include "cartographer/common/mutex.h"
#include "cartographer/common/thread_pool.h"

namespace cartographer {
namespace common {
namespace testing {

class ThreadPoolForTesting : public ThreadPoolInterface {
 public:
  ThreadPoolForTesting();
  ~ThreadPoolForTesting();

<<<<<<< HEAD
  void NotifyReady(Task* task) override;
  void Schedule(const std::function<void()>& work_item) override;
  std::weak_ptr<common::Task> ScheduleWhenReady(
      std::unique_ptr<Task> task) override;
=======
  void NotifyDependenciesCompleted(Task* task) EXCLUDES(mutex_) override {
    LOG(FATAL) << "not implemented";
  }

  void Schedule(const std::function<void()>& work_item) override;
  std::weak_ptr<Task> Schedule(std::unique_ptr<Task> task)
      EXCLUDES(mutex_) override {
    LOG(FATAL) << "not implemented";
  }

>>>>>>> d9ada587
  void WaitUntilIdle();

 private:
  void DoWork();

  std::thread thread_ GUARDED_BY(mutex_);
  bool running_ GUARDED_BY(mutex_) = true;
  bool idle_ GUARDED_BY(mutex_) = true;
  std::deque<std::shared_ptr<Task>> task_queue_ GUARDED_BY(mutex_);
  std::map<Task*, std::shared_ptr<Task>> tasks_not_ready_ GUARDED_BY(mutex_);
  Mutex mutex_;
};

}  // namespace testing
}  // namespace common
}  // namespace cartographer

#endif  // CARTOGRAPHER_COMMON_INTERNAL_TESTING_THREAD_POOL_FOR_TESTING_H_<|MERGE_RESOLUTION|>--- conflicted
+++ resolved
@@ -34,23 +34,13 @@
   ThreadPoolForTesting();
   ~ThreadPoolForTesting();
 
-<<<<<<< HEAD
-  void NotifyReady(Task* task) override;
-  void Schedule(const std::function<void()>& work_item) override;
-  std::weak_ptr<common::Task> ScheduleWhenReady(
-      std::unique_ptr<Task> task) override;
-=======
-  void NotifyDependenciesCompleted(Task* task) EXCLUDES(mutex_) override {
-    LOG(FATAL) << "not implemented";
-  }
+  void NotifyDependenciesCompleted(Task* task) EXCLUDES(mutex_) override;
 
   void Schedule(const std::function<void()>& work_item) override;
+
   std::weak_ptr<Task> Schedule(std::unique_ptr<Task> task)
-      EXCLUDES(mutex_) override {
-    LOG(FATAL) << "not implemented";
-  }
+      EXCLUDES(mutex_) override;
 
->>>>>>> d9ada587
   void WaitUntilIdle();
 
  private:
