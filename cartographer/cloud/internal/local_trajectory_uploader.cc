/*
 * Copyright 2018 The Cartographer Authors
 *
 * Licensed under the Apache License, Version 2.0 (the "License");
 * you may not use this file except in compliance with the License.
 * You may obtain a copy of the License at
 *
 *      http://www.apache.org/licenses/LICENSE-2.0
 *
 * Unless required by applicable law or agreed to in writing, software
 * distributed under the License is distributed on an "AS IS" BASIS,
 * WITHOUT WARRANTIES OR CONDITIONS OF ANY KIND, either express or implied.
 * See the License for the specific language governing permissions and
 * limitations under the License.
 */

#include "cartographer/cloud/internal/local_trajectory_uploader.h"

#include <map>
#include <thread>

#include "async_grpc/client.h"
#include "async_grpc/token_file_credentials.h"
#include "cartographer/cloud/internal/handlers/add_sensor_data_batch_handler.h"
#include "cartographer/cloud/internal/handlers/add_trajectory_handler.h"
#include "cartographer/cloud/internal/handlers/finish_trajectory_handler.h"
#include "cartographer/cloud/internal/sensor/serialization.h"
#include "cartographer/common/blocking_queue.h"
#include "cartographer/common/make_unique.h"
#include "glog/logging.h"
#include "grpc++/grpc++.h"

namespace cartographer {
namespace cloud {
namespace {

using common::make_unique;

constexpr int kConnectionTimeoutInSeconds = 10;
constexpr int kTokenRefreshIntervalInSeconds = 60;
const common::Duration kPopTimeout = common::FromMilliseconds(100);

// This defines the '::grpc::StatusCode's that are considered unrecoverable
// errors and hence no retries will be attempted by the client.
const std::set<::grpc::StatusCode> kUnrecoverableStatusCodes = {
    ::grpc::NOT_FOUND};

<<<<<<< HEAD
bool IsNewSubmap(const mapping::proto::Submap& submap) {
  return (submap.has_submap_2d() && submap.submap_2d().num_range_data() == 1) ||
         (submap.has_submap_3d() && submap.submap_3d().num_range_data() == 1);
}

=======
>>>>>>> 8cf3344c
class LocalTrajectoryUploader : public LocalTrajectoryUploaderInterface {
 public:
  struct TrajectoryInfo {
    TrajectoryInfo() = default;
    TrajectoryInfo(
        const int uplink_trajectory_id,
        const std::set<SensorId>& expected_sensor_ids,
        const mapping::proto::TrajectoryBuilderOptions& trajectory_options,
        const std::string& client_id)
        : uplink_trajectory_id(uplink_trajectory_id),
          expected_sensor_ids(expected_sensor_ids),
          trajectory_options(trajectory_options),
          client_id(client_id) {}
    const int uplink_trajectory_id;
    const std::set<SensorId> expected_sensor_ids;
    const mapping::proto::TrajectoryBuilderOptions trajectory_options;
    const std::string client_id;
  };

 public:
  LocalTrajectoryUploader(const std::string& uplink_server_address,
                          int batch_size, bool enable_ssl_encryption,
                          const std::string& token_file_path);
  ~LocalTrajectoryUploader();

  // Starts the upload thread.
  void Start() final;

  // Shuts down the upload thread. This method blocks until the shutdown is
  // complete.
  void Shutdown() final;

  bool AddTrajectory(
      const std::string& client_id, int local_trajectory_id,
      const std::set<SensorId>& expected_sensor_ids,
      const mapping::proto::TrajectoryBuilderOptions& trajectory_options) final;
  void FinishTrajectory(const std::string& client_id,
                        int local_trajectory_id) final;
  void EnqueueSensorData(std::unique_ptr<proto::SensorData> sensor_data) final;
  void TryRecovery();

  SensorId GetLocalSlamResultSensorId(int local_trajectory_id) const final {
    return SensorId{SensorId::SensorType::LOCAL_SLAM_RESULT,
                    "local_slam_result_" + std::to_string(local_trajectory_id)};
  }

 private:
  void ProcessSendQueue();
  void TranslateTrajectoryId(proto::SensorMetadata* sensor_metadata);

  std::shared_ptr<::grpc::Channel> client_channel_;
  int batch_size_;
  std::map<int, TrajectoryInfo> local_trajectory_id_to_trajectory_info_;
  common::BlockingQueue<std::unique_ptr<proto::SensorData>> send_queue_;
  bool shutting_down_ = false;
  std::unique_ptr<std::thread> upload_thread_;
};

LocalTrajectoryUploader::LocalTrajectoryUploader(
    const std::string& uplink_server_address, int batch_size,
    bool enable_ssl_encryption, const std::string& token_file_path)
    : batch_size_(batch_size) {
  auto channel_creds =
      enable_ssl_encryption
          ? ::grpc::SslCredentials(::grpc::SslCredentialsOptions())
          : ::grpc::InsecureChannelCredentials();

  if (!token_file_path.empty()) {
    auto call_creds = async_grpc::TokenFileCredentials(
        token_file_path, std::chrono::seconds(kTokenRefreshIntervalInSeconds));
    channel_creds =
        grpc::CompositeChannelCredentials(channel_creds, call_creds);
  }
  client_channel_ = ::grpc::CreateChannel(uplink_server_address, channel_creds);
  std::chrono::system_clock::time_point deadline(
      std::chrono::system_clock::now() +
      std::chrono::seconds(kConnectionTimeoutInSeconds));
  LOG(INFO) << "Connecting to uplink " << uplink_server_address;
  if (!client_channel_->WaitForConnected(deadline)) {
    LOG(FATAL) << "Failed to connect to " << uplink_server_address;
  }
}

LocalTrajectoryUploader::~LocalTrajectoryUploader() {}

void LocalTrajectoryUploader::Start() {
  CHECK(!shutting_down_);
  CHECK(!upload_thread_);
  upload_thread_ =
      make_unique<std::thread>([this]() { this->ProcessSendQueue(); });
}

void LocalTrajectoryUploader::Shutdown() {
  CHECK(!shutting_down_);
  CHECK(upload_thread_);
  shutting_down_ = true;
  upload_thread_->join();
}

void LocalTrajectoryUploader::TryRecovery() {
  // Wind the sensor_data_queue forward to the next new submap.
  while (true) {
    proto::SensorData* sensor_data =
        send_queue_.PeekWithTimeout<proto::SensorData>(kPopTimeout);
    if (sensor_data) {
      CHECK_GE(sensor_data->local_slam_result_data().submaps_size(), 0);
      if (sensor_data->sensor_data_case() ==
              proto::SensorData::kLocalSlamResultData &&
<<<<<<< HEAD
          sensor_data->local_slam_result_data().submaps_size() > 0 &&
          IsNewSubmap(sensor_data->local_slam_result_data().submaps(
              sensor_data->local_slam_result_data().submaps_size() - 1))) {
=======
          sensor_data->local_slam_result_data()
                  .submaps(
                      sensor_data->local_slam_result_data().submaps_size() - 1)
                  .submap_2d()
                  .num_range_data() == 1) {
>>>>>>> 8cf3344c
        break;
      } else {
        send_queue_.Pop();
      }
    }
  }

  // Attempt to recreate the trajectories.
  const auto local_trajectory_id_to_trajectory_info =
      local_trajectory_id_to_trajectory_info_;
  local_trajectory_id_to_trajectory_info_.clear();
  for (const auto& entry : local_trajectory_id_to_trajectory_info) {
    if (!AddTrajectory(entry.second.client_id, entry.first,
                       entry.second.expected_sensor_ids,
                       entry.second.trajectory_options)) {
      LOG(ERROR) << "Failed to create trajectory. Aborting recovery attempt.";
      return;
    }
  }
}

void LocalTrajectoryUploader::ProcessSendQueue() {
  LOG(INFO) << "Starting uploader thread.";
  proto::AddSensorDataBatchRequest batch_request;
  while (!shutting_down_) {
    auto sensor_data = send_queue_.PopWithTimeout(kPopTimeout);
    if (sensor_data) {
      proto::SensorData* added_sensor_data = batch_request.add_sensor_data();
      *added_sensor_data = *sensor_data;
      TranslateTrajectoryId(added_sensor_data->mutable_sensor_metadata());

      // A submap also holds a trajectory id that must be translated to uplink's
      // trajectory id.
      if (added_sensor_data->has_local_slam_result_data()) {
        for (mapping::proto::Submap& mutable_submap :
             *added_sensor_data->mutable_local_slam_result_data()
                  ->mutable_submaps()) {
          mutable_submap.mutable_submap_id()->set_trajectory_id(
              added_sensor_data->sensor_metadata().trajectory_id());
        }
      }

      if (batch_request.sensor_data_size() == batch_size_) {
        async_grpc::Client<handlers::AddSensorDataBatchSignature> client(
            client_channel_,
            async_grpc::CreateUnlimitedConstantDelayStrategy(
                common::FromSeconds(1), kUnrecoverableStatusCodes));
        LOG(INFO) << "Uploading";
        if (!client.Write(batch_request)) {
          // Unrecoverable error occurred.
          batch_request.clear_sensor_data();
          TryRecovery();
<<<<<<< HEAD
=======
        } else {
          LOG(INFO) << "Upload success";
>>>>>>> 8cf3344c
        }
        batch_request.clear_sensor_data();
      }
    }
  }
}

void LocalTrajectoryUploader::TranslateTrajectoryId(
    proto::SensorMetadata* sensor_metadata) {
  int cloud_trajectory_id = local_trajectory_id_to_trajectory_info_
                                .at(sensor_metadata->trajectory_id())
                                .uplink_trajectory_id;
  sensor_metadata->set_trajectory_id(cloud_trajectory_id);
}

bool LocalTrajectoryUploader::AddTrajectory(
    const std::string& client_id, int local_trajectory_id,
    const std::set<SensorId>& expected_sensor_ids,
    const mapping::proto::TrajectoryBuilderOptions& trajectory_options) {
  LOG(INFO) << "LocalTrajectoryUploader::AddTrajectory " << client_id;
  proto::AddTrajectoryRequest request;
  request.set_client_id(client_id);
  *request.mutable_trajectory_builder_options() = trajectory_options;
  for (const SensorId& sensor_id : expected_sensor_ids) {
    // Range sensors are not forwarded, but combined into a LocalSlamResult.
    if (sensor_id.type != SensorId::SensorType::RANGE) {
      *request.add_expected_sensor_ids() = cloud::ToProto(sensor_id);
    }
  }
  *request.add_expected_sensor_ids() =
      cloud::ToProto(GetLocalSlamResultSensorId(local_trajectory_id));
  async_grpc::Client<handlers::AddTrajectorySignature> client(client_channel_);
  ::grpc::Status status;
  if (!client.Write(request, &status)) {
    LOG(ERROR) << status.error_message();
    return false;
  }
<<<<<<< HEAD
  LOG(INFO) << "Created trajectory for client_id: " << client_id
            << " local trajectory_id: " << local_trajectory_id
            << " uplink trajectory_id: " << client.response().trajectory_id();

=======
>>>>>>> 8cf3344c
  CHECK_EQ(local_trajectory_id_to_trajectory_info_.count(local_trajectory_id),
           0);
  local_trajectory_id_to_trajectory_info_.emplace(
      std::piecewise_construct, std::forward_as_tuple(local_trajectory_id),
      std::forward_as_tuple(client.response().trajectory_id(),
                            expected_sensor_ids, trajectory_options,
                            client_id));
  return true;
}

void LocalTrajectoryUploader::FinishTrajectory(const std::string& client_id,
                                               int local_trajectory_id) {
  CHECK_EQ(local_trajectory_id_to_trajectory_info_.count(local_trajectory_id),
           1);
  int cloud_trajectory_id =
      local_trajectory_id_to_trajectory_info_.at(local_trajectory_id)
          .uplink_trajectory_id;
  proto::FinishTrajectoryRequest request;
  request.set_client_id(client_id);
  request.set_trajectory_id(cloud_trajectory_id);
  async_grpc::Client<handlers::FinishTrajectorySignature> client(
      client_channel_);
  CHECK(client.Write(request));
}

void LocalTrajectoryUploader::EnqueueSensorData(
    std::unique_ptr<proto::SensorData> sensor_data) {
  send_queue_.Push(std::move(sensor_data));
}

}  // namespace

std::unique_ptr<LocalTrajectoryUploaderInterface> CreateLocalTrajectoryUploader(
    const std::string& uplink_server_address, int batch_size,
    bool enable_ssl_encryption, const std::string& token_file_path) {
  return make_unique<LocalTrajectoryUploader>(uplink_server_address, batch_size,
                                              enable_ssl_encryption,
                                              token_file_path);
}

}  // namespace cloud
}  // namespace cartographer<|MERGE_RESOLUTION|>--- conflicted
+++ resolved
@@ -45,14 +45,11 @@
 const std::set<::grpc::StatusCode> kUnrecoverableStatusCodes = {
     ::grpc::NOT_FOUND};
 
-<<<<<<< HEAD
 bool IsNewSubmap(const mapping::proto::Submap& submap) {
   return (submap.has_submap_2d() && submap.submap_2d().num_range_data() == 1) ||
          (submap.has_submap_3d() && submap.submap_3d().num_range_data() == 1);
 }
 
-=======
->>>>>>> 8cf3344c
 class LocalTrajectoryUploader : public LocalTrajectoryUploaderInterface {
  public:
   struct TrajectoryInfo {
@@ -161,17 +158,9 @@
       CHECK_GE(sensor_data->local_slam_result_data().submaps_size(), 0);
       if (sensor_data->sensor_data_case() ==
               proto::SensorData::kLocalSlamResultData &&
-<<<<<<< HEAD
           sensor_data->local_slam_result_data().submaps_size() > 0 &&
           IsNewSubmap(sensor_data->local_slam_result_data().submaps(
               sensor_data->local_slam_result_data().submaps_size() - 1))) {
-=======
-          sensor_data->local_slam_result_data()
-                  .submaps(
-                      sensor_data->local_slam_result_data().submaps_size() - 1)
-                  .submap_2d()
-                  .num_range_data() == 1) {
->>>>>>> 8cf3344c
         break;
       } else {
         send_queue_.Pop();
@@ -219,18 +208,14 @@
             client_channel_,
             async_grpc::CreateUnlimitedConstantDelayStrategy(
                 common::FromSeconds(1), kUnrecoverableStatusCodes));
-        LOG(INFO) << "Uploading";
-        if (!client.Write(batch_request)) {
-          // Unrecoverable error occurred.
-          batch_request.clear_sensor_data();
-          TryRecovery();
-<<<<<<< HEAD
-=======
-        } else {
-          LOG(INFO) << "Upload success";
->>>>>>> 8cf3344c
+        if (client.Write(batch_request)) {
+        	LOG(INFO) << "Uploaded " << batch_request.ByteSize() << " bytes of sensor data.";
+            batch_request.clear_sensor_data();
+        	continue;
         }
+        // Unrecoverable error occurred. Attempt recovery.
         batch_request.clear_sensor_data();
+        TryRecovery();
       }
     }
   }
@@ -248,7 +233,6 @@
     const std::string& client_id, int local_trajectory_id,
     const std::set<SensorId>& expected_sensor_ids,
     const mapping::proto::TrajectoryBuilderOptions& trajectory_options) {
-  LOG(INFO) << "LocalTrajectoryUploader::AddTrajectory " << client_id;
   proto::AddTrajectoryRequest request;
   request.set_client_id(client_id);
   *request.mutable_trajectory_builder_options() = trajectory_options;
@@ -266,13 +250,9 @@
     LOG(ERROR) << status.error_message();
     return false;
   }
-<<<<<<< HEAD
   LOG(INFO) << "Created trajectory for client_id: " << client_id
             << " local trajectory_id: " << local_trajectory_id
             << " uplink trajectory_id: " << client.response().trajectory_id();
-
-=======
->>>>>>> 8cf3344c
   CHECK_EQ(local_trajectory_id_to_trajectory_info_.count(local_trajectory_id),
            0);
   local_trajectory_id_to_trajectory_info_.emplace(
