--- conflicted
+++ resolved
@@ -168,10 +168,6 @@
         probability_grid.IsKnown(index)
             ? ProbabilityToColor(probability_grid.GetProbability(index))
             : kUnknownValue;
-<<<<<<< HEAD
-
-=======
->>>>>>> 75f89911
     image->SetPixel(xy_index.x(), xy_index.y(), {{value, value, value}});
   }
   return image;
