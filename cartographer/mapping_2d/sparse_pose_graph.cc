/*
 * Copyright 2016 The Cartographer Authors
 *
 * Licensed under the Apache License, Version 2.0 (the "License");
 * you may not use this file except in compliance with the License.
 * You may obtain a copy of the License at
 *
 *      http://www.apache.org/licenses/LICENSE-2.0
 *
 * Unless required by applicable law or agreed to in writing, software
 * distributed under the License is distributed on an "AS IS" BASIS,
 * WITHOUT WARRANTIES OR CONDITIONS OF ANY KIND, either express or implied.
 * See the License for the specific language governing permissions and
 * limitations under the License.
 */

#include "cartographer/mapping_2d/sparse_pose_graph.h"

#include <algorithm>
#include <cmath>
#include <cstdio>
#include <functional>
#include <iomanip>
#include <iostream>
#include <limits>
#include <memory>
#include <sstream>
#include <string>

#include "Eigen/Eigenvalues"
#include "cartographer/common/make_unique.h"
#include "cartographer/common/math.h"
#include "cartographer/mapping/sparse_pose_graph/proto/constraint_builder_options.pb.h"
#include "cartographer/sensor/compressed_point_cloud.h"
#include "cartographer/sensor/voxel_filter.h"
#include "glog/logging.h"

namespace cartographer {
namespace mapping_2d {

SparsePoseGraph::SparsePoseGraph(
    const mapping::proto::SparsePoseGraphOptions& options,
    common::ThreadPool* thread_pool)
    : options_(options),
      optimization_problem_(options_.optimization_problem_options()),
      constraint_builder_(options_.constraint_builder_options(), thread_pool) {}

SparsePoseGraph::~SparsePoseGraph() {
  WaitForAllComputations();
  common::MutexLocker locker(&mutex_);
  CHECK(scan_queue_ == nullptr);
}

std::vector<mapping::SubmapId> SparsePoseGraph::GrowSubmapTransformsAsNeeded(
    const int trajectory_id,
    const std::vector<std::shared_ptr<const Submap>>& insertion_submaps) {
  CHECK(!insertion_submaps.empty());
  const auto& submap_data = optimization_problem_.submap_data();
  if (insertion_submaps.size() == 1) {
    // If we don't already have an entry for the first submap, add one.
    if (static_cast<size_t>(trajectory_id) >= submap_data.size() ||
        submap_data[trajectory_id].empty()) {
      optimization_problem_.AddSubmap(
          trajectory_id,
          sparse_pose_graph::ComputeSubmapPose(*insertion_submaps[0]));
    }
    CHECK_EQ(submap_data[trajectory_id].size(), 1);
    const mapping::SubmapId submap_id{trajectory_id, 0};
    CHECK(submap_data_.at(submap_id).submap == insertion_submaps.front());
    return {submap_id};
  }
  CHECK_EQ(2, insertion_submaps.size());
  const mapping::SubmapId last_submap_id{
      trajectory_id, submap_data.at(trajectory_id).rbegin()->first};
  if (submap_data_.at(last_submap_id).submap == insertion_submaps.front()) {
    // In this case, 'last_submap_id' is the ID of 'insertions_submaps.front()'
    // and 'insertions_submaps.back()' is new.
    const auto& first_submap_pose =
        submap_data.at(trajectory_id).at(last_submap_id.submap_index).pose;
    optimization_problem_.AddSubmap(
        trajectory_id,
        first_submap_pose *
            sparse_pose_graph::ComputeSubmapPose(*insertion_submaps[0])
                .inverse() *
            sparse_pose_graph::ComputeSubmapPose(*insertion_submaps[1]));
    return {last_submap_id,
            mapping::SubmapId{trajectory_id, last_submap_id.submap_index + 1}};
  }
  CHECK(submap_data_.at(last_submap_id).submap == insertion_submaps.back());
  const mapping::SubmapId front_submap_id{trajectory_id,
                                          last_submap_id.submap_index - 1};
  CHECK(submap_data_.at(front_submap_id).submap == insertion_submaps.front());
  return {front_submap_id, last_submap_id};
}

void SparsePoseGraph::AddScan(
    std::shared_ptr<const mapping::TrajectoryNode::Data> constant_data,
    const transform::Rigid3d& pose, const int trajectory_id,
    const std::vector<std::shared_ptr<const Submap>>& insertion_submaps) {
  const transform::Rigid3d optimized_pose(
      GetLocalToGlobalTransform(trajectory_id) * pose);

  common::MutexLocker locker(&mutex_);
  trajectory_nodes_.Append(
      trajectory_id, mapping::TrajectoryNode{constant_data, optimized_pose});
  ++num_trajectory_nodes_;
  trajectory_connectivity_.Add(trajectory_id);

  // Test if the 'insertion_submap.back()' is one we never saw before.
  if (trajectory_id >= submap_data_.num_trajectories() ||
      submap_data_.num_indices(trajectory_id) == 0 ||
      submap_data_
              .at(mapping::SubmapId{
                  trajectory_id, submap_data_.num_indices(trajectory_id) - 1})
              .submap != insertion_submaps.back()) {
    // We grow 'submap_data_' as needed. This code assumes that the first
    // time we see a new submap is as 'insertion_submaps.back()'.
    const mapping::SubmapId submap_id =
        submap_data_.Append(trajectory_id, SubmapData());
    submap_data_.at(submap_id).submap = insertion_submaps.back();
  }

  // Make sure we have a sampler for this trajectory.
  if (!global_localization_samplers_[trajectory_id]) {
    global_localization_samplers_[trajectory_id] =
        common::make_unique<common::FixedRatioSampler>(
            options_.global_sampling_ratio());
  }

  // We have to check this here, because it might have changed by the time we
  // execute the lambda.
  const bool newly_finished_submap = insertion_submaps.front()->finished();
  AddWorkItem([=]() REQUIRES(mutex_) {
    ComputeConstraintsForScan(
        trajectory_id, insertion_submaps, newly_finished_submap,
        transform::Project2D(pose *
                             transform::Rigid3d::Rotation(
                                 constant_data->gravity_alignment.inverse())));
  });
}

void SparsePoseGraph::AddWorkItem(const std::function<void()>& work_item) {
  if (scan_queue_ == nullptr) {
    work_item();
  } else {
    scan_queue_->push_back(work_item);
  }
}

void SparsePoseGraph::AddImuData(const int trajectory_id,
                                 const sensor::ImuData& imu_data) {
  common::MutexLocker locker(&mutex_);
  AddWorkItem([=]() REQUIRES(mutex_) {
    optimization_problem_.AddImuData(trajectory_id, imu_data);
  });
}

void SparsePoseGraph::AddOdometerData(
    const int trajectory_id, const sensor::OdometryData& odometry_data) {
  common::MutexLocker locker(&mutex_);
  AddWorkItem([=]() REQUIRES(mutex_) {
    optimization_problem_.AddOdometerData(trajectory_id, odometry_data);
  });
}

void SparsePoseGraph::AddFixedFramePoseData(
    const int trajectory_id,
    const sensor::FixedFramePoseData& fixed_frame_pose_data) {
  LOG(FATAL) << "Not yet implemented for 2D.";
}

void SparsePoseGraph::ComputeConstraint(const mapping::NodeId& node_id,
                                        const mapping::SubmapId& submap_id) {
  CHECK(submap_data_.at(submap_id).state == SubmapState::kFinished);

  // Only globally match against submaps not in this trajectory.
  if (node_id.trajectory_id != submap_id.trajectory_id &&
      global_localization_samplers_[node_id.trajectory_id]->Pulse()) {
    constraint_builder_.MaybeAddGlobalConstraint(
        submap_id, submap_data_.at(submap_id).submap.get(), node_id,
        trajectory_nodes_.at(node_id).constant_data.get(),
        &trajectory_connectivity_);
  } else {
    const bool scan_and_submap_trajectories_connected =
        reverse_connected_components_.count(node_id.trajectory_id) > 0 &&
        reverse_connected_components_.count(submap_id.trajectory_id) > 0 &&
        reverse_connected_components_.at(node_id.trajectory_id) ==
            reverse_connected_components_.at(submap_id.trajectory_id);
    if (node_id.trajectory_id == submap_id.trajectory_id ||
        scan_and_submap_trajectories_connected) {
      const transform::Rigid2d initial_relative_pose =
          optimization_problem_.submap_data()
              .at(submap_id.trajectory_id)
              .at(submap_id.submap_index)
              .pose.inverse() *
          optimization_problem_.node_data()
              .at(node_id.trajectory_id)
              .at(node_id.node_index)
              .pose;
      constraint_builder_.MaybeAddConstraint(
          submap_id, submap_data_.at(submap_id).submap.get(), node_id,
          trajectory_nodes_.at(node_id).constant_data.get(),
          initial_relative_pose);
    }
  }
}

void SparsePoseGraph::ComputeConstraintsForOldScans(
    const mapping::SubmapId& submap_id) {
  const auto& submap_data = submap_data_.at(submap_id);
  const auto& node_data = optimization_problem_.node_data();
  for (size_t trajectory_id = 0; trajectory_id != node_data.size();
       ++trajectory_id) {
    for (const auto& index_node_data : node_data[trajectory_id]) {
      const mapping::NodeId node_id{static_cast<int>(trajectory_id),
                                    index_node_data.first};
      CHECK(!trajectory_nodes_.at(node_id).trimmed());
      if (submap_data.node_ids.count(node_id) == 0) {
        ComputeConstraint(node_id, submap_id);
      }
    }
  }
}

void SparsePoseGraph::ComputeConstraintsForScan(
    const int trajectory_id,
    std::vector<std::shared_ptr<const Submap>> insertion_submaps,
    const bool newly_finished_submap, const transform::Rigid2d& pose) {
  const std::vector<mapping::SubmapId> submap_ids =
      GrowSubmapTransformsAsNeeded(trajectory_id, insertion_submaps);
  CHECK_EQ(submap_ids.size(), insertion_submaps.size());
  const mapping::SubmapId matching_id = submap_ids.front();
  const transform::Rigid2d optimized_pose =
      optimization_problem_.submap_data()
          .at(matching_id.trajectory_id)
          .at(matching_id.submap_index)
          .pose *
      sparse_pose_graph::ComputeSubmapPose(*insertion_submaps.front())
          .inverse() *
      pose;
  const mapping::NodeId node_id{
      matching_id.trajectory_id,
      static_cast<size_t>(matching_id.trajectory_id) <
                  optimization_problem_.node_data().size() &&
              !optimization_problem_.node_data()[matching_id.trajectory_id]
                   .empty()
          ? static_cast<int>(optimization_problem_.node_data()
                                 .at(matching_id.trajectory_id)
                                 .rbegin()
                                 ->first +
                             1)
          : 0};
  const auto& scan_data = trajectory_nodes_.at(node_id).constant_data;
  optimization_problem_.AddTrajectoryNode(
      matching_id.trajectory_id, scan_data->time, pose, optimized_pose);
  for (size_t i = 0; i < insertion_submaps.size(); ++i) {
    const mapping::SubmapId submap_id = submap_ids[i];
    // Even if this was the last scan added to 'submap_id', the submap will only
    // be marked as finished in 'submap_data_' further below.
    CHECK(submap_data_.at(submap_id).state == SubmapState::kActive);
    submap_data_.at(submap_id).node_ids.emplace(node_id);
    const transform::Rigid2d constraint_transform =
        sparse_pose_graph::ComputeSubmapPose(*insertion_submaps[i]).inverse() *
        pose;
    constraints_.push_back(Constraint{submap_id,
                                      node_id,
                                      {transform::Embed3D(constraint_transform),
                                       options_.matcher_translation_weight(),
                                       options_.matcher_rotation_weight()},
                                      Constraint::INTRA_SUBMAP});
  }

  for (int trajectory_id = 0; trajectory_id < submap_data_.num_trajectories();
       ++trajectory_id) {
    for (int submap_index = 0;
         submap_index < submap_data_.num_indices(trajectory_id);
         ++submap_index) {
      const mapping::SubmapId submap_id{trajectory_id, submap_index};
      if (submap_data_.at(submap_id).state == SubmapState::kFinished) {
        CHECK_EQ(submap_data_.at(submap_id).node_ids.count(node_id), 0);
        ComputeConstraint(node_id, submap_id);
      }
    }
  }

  if (newly_finished_submap) {
    const mapping::SubmapId finished_submap_id = submap_ids.front();
    SubmapData& finished_submap_data = submap_data_.at(finished_submap_id);
    CHECK(finished_submap_data.state == SubmapState::kActive);
    finished_submap_data.state = SubmapState::kFinished;
    // We have a new completed submap, so we look into adding constraints for
    // old scans.
    ComputeConstraintsForOldScans(finished_submap_id);
  }
  constraint_builder_.NotifyEndOfScan();
  ++num_scans_since_last_loop_closure_;
  if (options_.optimize_every_n_scans() > 0 &&
      num_scans_since_last_loop_closure_ > options_.optimize_every_n_scans()) {
    CHECK(!run_loop_closure_);
    run_loop_closure_ = true;
    // If there is a 'scan_queue_' already, some other thread will take care.
    if (scan_queue_ == nullptr) {
      scan_queue_ = common::make_unique<std::deque<std::function<void()>>>();
      HandleScanQueue();
    }
  }
}

void SparsePoseGraph::HandleScanQueue() {
  constraint_builder_.WhenDone(
      [this](const sparse_pose_graph::ConstraintBuilder::Result& result) {
        {
          common::MutexLocker locker(&mutex_);
          constraints_.insert(constraints_.end(), result.begin(), result.end());
        }
        RunOptimization();

        common::MutexLocker locker(&mutex_);
        num_scans_since_last_loop_closure_ = 0;
        run_loop_closure_ = false;
        while (!run_loop_closure_) {
          if (scan_queue_->empty()) {
            LOG(INFO) << "We caught up. Hooray!";
            scan_queue_.reset();
            return;
          }
          scan_queue_->front()();
          scan_queue_->pop_front();
        }
        // We have to optimize again.
        HandleScanQueue();
      });
}

void SparsePoseGraph::WaitForAllComputations() {
  bool notification = false;
  common::MutexLocker locker(&mutex_);
  const int num_finished_scans_at_start =
      constraint_builder_.GetNumFinishedScans();
  while (!locker.AwaitWithTimeout(
      [this]() REQUIRES(mutex_) {
        return constraint_builder_.GetNumFinishedScans() ==
               num_trajectory_nodes_;
      },
      common::FromSeconds(1.))) {
    std::ostringstream progress_info;
    progress_info << "Optimizing: " << std::fixed << std::setprecision(1)
                  << 100. * (constraint_builder_.GetNumFinishedScans() -
                             num_finished_scans_at_start) /
                         (num_trajectory_nodes_ - num_finished_scans_at_start)
                  << "%...";
    std::cout << "\r\x1b[K" << progress_info.str() << std::flush;
  }
  std::cout << "\r\x1b[KOptimizing: Done.     " << std::endl;
  constraint_builder_.WhenDone([this, &notification](
      const sparse_pose_graph::ConstraintBuilder::Result& result) {
    common::MutexLocker locker(&mutex_);
    constraints_.insert(constraints_.end(), result.begin(), result.end());
    notification = true;
  });
  locker.Await([&notification]() { return notification; });
}

void SparsePoseGraph::FreezeTrajectory(const int trajectory_id) {
  common::MutexLocker locker(&mutex_);
  AddWorkItem([this, trajectory_id]() REQUIRES(mutex_) {
    CHECK_EQ(frozen_trajectories_.count(trajectory_id), 0);
    frozen_trajectories_.insert(trajectory_id);
  });
}

void SparsePoseGraph::AddSubmapFromProto(const int trajectory_id,
                                         const transform::Rigid3d& initial_pose,
                                         const mapping::proto::Submap& submap) {
  if (!submap.has_submap_2d()) {
    return;
  }

  std::shared_ptr<const Submap> submap_ptr =
      std::make_shared<const Submap>(submap.submap_2d());
  const transform::Rigid2d initial_pose_2d = transform::Project2D(initial_pose);

  common::MutexLocker locker(&mutex_);
  const mapping::SubmapId submap_id =
      submap_data_.Append(trajectory_id, SubmapData());
  submap_data_.at(submap_id).submap = submap_ptr;
  // Immediately show the submap at the optimized pose.
  CHECK_GE(static_cast<size_t>(submap_data_.num_trajectories()),
           optimized_submap_transforms_.size());
  optimized_submap_transforms_.resize(submap_data_.num_trajectories());
  CHECK_EQ(optimized_submap_transforms_.at(trajectory_id).size(),
           submap_id.submap_index);
  optimized_submap_transforms_.at(trajectory_id)
      .emplace(submap_id.submap_index,
               sparse_pose_graph::SubmapData{initial_pose_2d});
  AddWorkItem([this, submap_id, initial_pose_2d]() REQUIRES(mutex_) {
    CHECK_EQ(frozen_trajectories_.count(submap_id.trajectory_id), 1);
    submap_data_.at(submap_id).state = SubmapState::kFinished;
    optimization_problem_.AddSubmap(submap_id.trajectory_id, initial_pose_2d);
  });
}

void SparsePoseGraph::AddTrimmer(
    std::unique_ptr<mapping::PoseGraphTrimmer> trimmer) {
  common::MutexLocker locker(&mutex_);
  // C++11 does not allow us to move a unique_ptr into a lambda.
  mapping::PoseGraphTrimmer* const trimmer_ptr = trimmer.release();
  AddWorkItem([this, trimmer_ptr]()
                  REQUIRES(mutex_) { trimmers_.emplace_back(trimmer_ptr); });
}

void SparsePoseGraph::RunFinalOptimization() {
  WaitForAllComputations();
  optimization_problem_.SetMaxNumIterations(
      options_.max_num_final_iterations());
  RunOptimization();
  optimization_problem_.SetMaxNumIterations(
      options_.optimization_problem_options()
          .ceres_solver_options()
          .max_num_iterations());
}

void SparsePoseGraph::RunOptimization() {
  if (optimization_problem_.submap_data().empty()) {
    return;
  }

  // No other thread is accessing the optimization_problem_, constraints_ and
  // frozen_trajectories_ when executing the Solve. Solve is time consuming, so
  // not taking the mutex before Solve to avoid blocking foreground processing.
  optimization_problem_.Solve(constraints_, frozen_trajectories_);
  common::MutexLocker locker(&mutex_);

  const auto& submap_data = optimization_problem_.submap_data();
  const auto& node_data = optimization_problem_.node_data();
  for (int trajectory_id = 0;
       trajectory_id != static_cast<int>(node_data.size()); ++trajectory_id) {
    const int num_nodes = trajectory_nodes_.num_indices(trajectory_id);
<<<<<<< HEAD
    for (const auto& node_data_index : node_data.at(trajectory_id)) {
      const mapping::NodeId node_id{trajectory_id, node_data_index.first};
      trajectory_nodes_.at(node_id).pose =
          transform::Embed3D(node_data_index.second.pose) *
          trajectory_nodes_.at(node_id).constant_data->tracking_to_tracking_2d;
=======
    int node_index = optimization_problem_.num_trimmed_nodes(trajectory_id);
    for (; node_data_index != static_cast<int>(node_data[trajectory_id].size());
         ++node_data_index, ++node_index) {
      const mapping::NodeId node_id{trajectory_id, node_index};
      auto& node = trajectory_nodes_.at(node_id);
      node.pose =
          transform::Embed3D(node_data[trajectory_id][node_data_index].pose) *
          transform::Rigid3d::Rotation(node.constant_data->gravity_alignment);
>>>>>>> c8de50bd
    }
    // Extrapolate all point cloud poses that were added later.
    const auto local_to_new_global =
        ComputeLocalToGlobalTransform(submap_data, trajectory_id);
    const auto local_to_old_global = ComputeLocalToGlobalTransform(
        optimized_submap_transforms_, trajectory_id);
    const transform::Rigid3d old_global_to_new_global =
        local_to_new_global * local_to_old_global.inverse();
    int last_optimized_node_index =
        node_data.at(trajectory_id).empty()
            ? 0
            : node_data.at(trajectory_id).rbegin()->first;
    for (int node_index = last_optimized_node_index + 1; node_index < num_nodes;
         ++node_index) {
      const mapping::NodeId node_id{trajectory_id, node_index};
      auto& node_pose = trajectory_nodes_.at(node_id).pose;
      node_pose = old_global_to_new_global * node_pose;
    }
  }
  optimized_submap_transforms_ = submap_data;
  connected_components_ = trajectory_connectivity_.ConnectedComponents();
  reverse_connected_components_.clear();
  for (size_t i = 0; i != connected_components_.size(); ++i) {
    for (const int trajectory_id : connected_components_[i]) {
      reverse_connected_components_.emplace(trajectory_id, i);
    }
  }

  TrimmingHandle trimming_handle(this);
  for (auto& trimmer : trimmers_) {
    trimmer->Trim(&trimming_handle);
  }
}

std::vector<std::vector<mapping::TrajectoryNode>>
SparsePoseGraph::GetTrajectoryNodes() {
  common::MutexLocker locker(&mutex_);
  return trajectory_nodes_.data();
}

std::vector<SparsePoseGraph::Constraint> SparsePoseGraph::constraints() {
  std::vector<Constraint> result;
  common::MutexLocker locker(&mutex_);
  for (const Constraint& constraint : constraints_) {
    result.push_back(Constraint{
        constraint.submap_id, constraint.node_id,
        Constraint::Pose{constraint.pose.zbar_ij *
                             transform::Rigid3d::Rotation(
                                 trajectory_nodes_.at(constraint.node_id)
                                     .constant_data->gravity_alignment),
                         constraint.pose.translation_weight,
                         constraint.pose.rotation_weight},
        constraint.tag});
  }
  return result;
}

transform::Rigid3d SparsePoseGraph::GetLocalToGlobalTransform(
    const int trajectory_id) {
  common::MutexLocker locker(&mutex_);
  return ComputeLocalToGlobalTransform(optimized_submap_transforms_,
                                       trajectory_id);
}

std::vector<std::vector<int>> SparsePoseGraph::GetConnectedTrajectories() {
  common::MutexLocker locker(&mutex_);
  return connected_components_;
}

int SparsePoseGraph::num_submaps(const int trajectory_id) {
  common::MutexLocker locker(&mutex_);
  if (trajectory_id >= submap_data_.num_trajectories()) {
    return 0;
  }
  return submap_data_.num_indices(trajectory_id);
}

mapping::SparsePoseGraph::SubmapData SparsePoseGraph::GetSubmapData(
    const mapping::SubmapId& submap_id) {
  common::MutexLocker locker(&mutex_);
  return GetSubmapDataUnderLock(submap_id);
}

std::vector<std::vector<mapping::SparsePoseGraph::SubmapData>>
SparsePoseGraph::GetAllSubmapData() {
  common::MutexLocker locker(&mutex_);
  std::vector<std::vector<mapping::SparsePoseGraph::SubmapData>>
      all_submap_data(submap_data_.num_trajectories());
  for (int trajectory_id = 0; trajectory_id < submap_data_.num_trajectories();
       ++trajectory_id) {
    all_submap_data[trajectory_id].reserve(
        submap_data_.num_indices(trajectory_id));
    for (int submap_index = 0;
         submap_index < submap_data_.num_indices(trajectory_id);
         ++submap_index) {
      all_submap_data[trajectory_id].emplace_back(GetSubmapDataUnderLock(
          mapping::SubmapId{trajectory_id, submap_index}));
    }
  }
  return all_submap_data;
}

transform::Rigid3d SparsePoseGraph::ComputeLocalToGlobalTransform(
    const std::vector<std::map<int, sparse_pose_graph::SubmapData>>&
        submap_transforms,
    const int trajectory_id) const {
  if (trajectory_id >= static_cast<int>(submap_transforms.size()) ||
      submap_transforms.at(trajectory_id).empty()) {
    return transform::Rigid3d::Identity();
  }

  const int submap_index = submap_transforms.at(trajectory_id).rbegin()->first;
  const mapping::SubmapId last_optimized_submap_id{trajectory_id, submap_index};
  // Accessing 'local_pose' in Submap is okay, since the member is const.
  return transform::Embed3D(
             submap_transforms.at(trajectory_id).at(submap_index).pose) *
         submap_data_.at(last_optimized_submap_id)
             .submap->local_pose()
             .inverse();
}

mapping::SparsePoseGraph::SubmapData SparsePoseGraph::GetSubmapDataUnderLock(
    const mapping::SubmapId& submap_id) {
  if (submap_data_.at(submap_id).state == SubmapState::kTrimmed) {
    return {};
  }
  auto submap = submap_data_.at(submap_id).submap;
  if (submap_id.trajectory_id <
      static_cast<int>(optimized_submap_transforms_.size())) {
    const size_t submap_data_index = submap_id.submap_index;
    if (submap_data_index <
        optimized_submap_transforms_.at(submap_id.trajectory_id).size()) {
      // We already have an optimized pose.
      return {submap, transform::Embed3D(optimized_submap_transforms_
                                             .at(submap_id.trajectory_id)
                                             .at(submap_data_index)
                                             .pose)};
    }
  }
  // We have to extrapolate.
  return {submap, ComputeLocalToGlobalTransform(optimized_submap_transforms_,
                                                submap_id.trajectory_id) *
                      submap->local_pose()};
}

SparsePoseGraph::TrimmingHandle::TrimmingHandle(SparsePoseGraph* const parent)
    : parent_(parent) {}

int SparsePoseGraph::TrimmingHandle::num_submaps(
    const int trajectory_id) const {
  return parent_->optimization_problem_.submap_data().at(trajectory_id).size();
}

void SparsePoseGraph::TrimmingHandle::MarkSubmapAsTrimmed(
    const mapping::SubmapId& submap_id) {
  // TODO(hrapp): We have to make sure that the trajectory has been finished
  // if we want to delete the last submaps.
  CHECK(parent_->submap_data_.at(submap_id).state == SubmapState::kFinished);

  // Compile all nodes that are still INTRA_SUBMAP constrained once the submap
  // with 'submap_id' is gone.
  std::set<mapping::NodeId> nodes_to_retain;
  for (const Constraint& constraint : parent_->constraints_) {
    if (constraint.tag == Constraint::Tag::INTRA_SUBMAP &&
        constraint.submap_id != submap_id) {
      nodes_to_retain.insert(constraint.node_id);
    }
  }
  // Remove all 'constraints_' related to 'submap_id'.
  std::set<mapping::NodeId> nodes_to_remove;
  {
    std::vector<Constraint> constraints;
    for (const Constraint& constraint : parent_->constraints_) {
      if (constraint.submap_id == submap_id) {
        if (constraint.tag == Constraint::Tag::INTRA_SUBMAP &&
            nodes_to_retain.count(constraint.node_id) == 0) {
          // This node will no longer be INTRA_SUBMAP contrained and has to be
          // removed.
          nodes_to_remove.insert(constraint.node_id);
        }
      } else {
        constraints.push_back(constraint);
      }
    }
    parent_->constraints_ = std::move(constraints);
  }
  // Remove all 'constraints_' related to 'nodes_to_remove'.
  {
    std::vector<Constraint> constraints;
    for (const Constraint& constraint : parent_->constraints_) {
      if (nodes_to_remove.count(constraint.node_id) == 0) {
        constraints.push_back(constraint);
      }
    }
    parent_->constraints_ = std::move(constraints);
  }

  // Mark the submap with 'submap_id' as trimmed and remove its data.
  auto& submap_data = parent_->submap_data_.at(submap_id);
  CHECK(submap_data.state == SubmapState::kFinished);
  submap_data.state = SubmapState::kTrimmed;
  CHECK(submap_data.submap != nullptr);
  submap_data.submap.reset();
  parent_->constraint_builder_.DeleteScanMatcher(submap_id);
  parent_->optimization_problem_.TrimSubmap(submap_id);

  // Mark the 'nodes_to_remove' as trimmed and remove their data.
  for (const mapping::NodeId& node_id : nodes_to_remove) {
    CHECK(!parent_->trajectory_nodes_.at(node_id).trimmed());
    parent_->trajectory_nodes_.at(node_id).constant_data.reset();
    parent_->optimization_problem_.TrimTrajectoryNode(node_id);
  }
}

}  // namespace mapping_2d
}  // namespace cartographer<|MERGE_RESOLUTION|>--- conflicted
+++ resolved
@@ -436,22 +436,12 @@
   for (int trajectory_id = 0;
        trajectory_id != static_cast<int>(node_data.size()); ++trajectory_id) {
     const int num_nodes = trajectory_nodes_.num_indices(trajectory_id);
-<<<<<<< HEAD
     for (const auto& node_data_index : node_data.at(trajectory_id)) {
       const mapping::NodeId node_id{trajectory_id, node_data_index.first};
-      trajectory_nodes_.at(node_id).pose =
-          transform::Embed3D(node_data_index.second.pose) *
-          trajectory_nodes_.at(node_id).constant_data->tracking_to_tracking_2d;
-=======
-    int node_index = optimization_problem_.num_trimmed_nodes(trajectory_id);
-    for (; node_data_index != static_cast<int>(node_data[trajectory_id].size());
-         ++node_data_index, ++node_index) {
-      const mapping::NodeId node_id{trajectory_id, node_index};
       auto& node = trajectory_nodes_.at(node_id);
       node.pose =
-          transform::Embed3D(node_data[trajectory_id][node_data_index].pose) *
+          transform::Embed3D(node_data_index.second.pose) *
           transform::Rigid3d::Rotation(node.constant_data->gravity_alignment);
->>>>>>> c8de50bd
     }
     // Extrapolate all point cloud poses that were added later.
     const auto local_to_new_global =
