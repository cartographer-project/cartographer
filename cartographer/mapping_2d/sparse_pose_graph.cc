--- conflicted
+++ resolved
@@ -97,29 +97,6 @@
       GetLocalToGlobalTransform(trajectory_id) * transform::Embed3D(pose));
 
   common::MutexLocker locker(&mutex_);
-<<<<<<< HEAD
-  const int j = trajectory_nodes_.size();
-  CHECK_LT(j, std::numeric_limits<int>::max());
-
-  constant_node_data_->push_back(mapping::TrajectoryNode::ConstantData{
-      time, range_data_in_pose,
-      Compress(sensor::RangeData{Eigen::Vector3f::Zero(), {}, {}, {}}), submaps,
-      tracking_to_pose});
-  trajectory_nodes_.push_back(mapping::TrajectoryNode{
-      &constant_node_data_->back(), optimized_pose,
-  });
-  trajectory_connectivity_.Add(submaps);
-
-  if (submap_indices_.count(insertion_submaps.back()) == 0) {
-      // We grow `submap_states_` as needed. This code assumes that the first
-      // time we see a new submap is as 'insertion_submaps.back()'.
-    submap_indices_.emplace(insertion_submaps.back(),
-                            static_cast<int>(submap_indices_.size()));
-    submap_states_.emplace_back();
-    submap_states_.back().submap = insertion_submaps.back();
-    submap_states_.back().trajectory = submaps;
-    CHECK_EQ(submap_states_.size(), submap_indices_.size());
-=======
   trajectory_nodes_.Append(
       trajectory_id,
       mapping::TrajectoryNode{
@@ -133,11 +110,12 @@
   trajectory_connectivity_.Add(trajectory_id);
 
   if (submap_ids_.count(insertion_submaps.back()) == 0) {
+    // We grow 'submap_data_' as needed. This code assumes that the first
+    // time we see a new submap is as 'insertion_submaps.back()'.
     const mapping::SubmapId submap_id =
         submap_data_.Append(trajectory_id, SubmapData());
     submap_ids_.emplace(insertion_submaps.back(), submap_id);
     submap_data_.at(submap_id).submap = insertion_submaps.back();
->>>>>>> 1a376c07
   }
   const mapping::Submap* const finished_submap =
       insertion_submaps.front()->finished_probability_grid != nullptr
@@ -256,18 +234,11 @@
   optimization_problem_.AddTrajectoryNode(
       matching_id.trajectory_id, scan_data->time, pose, optimized_pose);
   for (const mapping::Submap* submap : insertion_submaps) {
-<<<<<<< HEAD
-    const int submap_index = GetSubmapIndex(submap);
-    // If this was the last scan added to the submap it will be marked as
+    const mapping::SubmapId submap_id = GetSubmapId(submap);
+    // If this was the last scan added to the 'submap' it will be marked as
     // finished after adding the respective constraint.
-    CHECK(!submap_states_[submap_index].finished);
-    submap_states_[submap_index].scan_indices.emplace(scan_index);
-    // Unchanged covariance as (submap <- map) is a translation.
-=======
-    const mapping::SubmapId submap_id = GetSubmapId(submap);
     CHECK(submap_data_.at(submap_id).state == SubmapState::kActive);
     submap_data_.at(submap_id).node_ids.emplace(node_id);
->>>>>>> 1a376c07
     const transform::Rigid2d constraint_transform =
         sparse_pose_graph::ComputeSubmapPose(*submap).inverse() * pose;
     constraints_.push_back(Constraint{submap_id,
