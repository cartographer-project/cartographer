/*
 * Copyright 2016 The Cartographer Authors
 *
 * Licensed under the Apache License, Version 2.0 (the "License");
 * you may not use this file except in compliance with the License.
 * You may obtain a copy of the License at
 *
 *      http://www.apache.org/licenses/LICENSE-2.0
 *
 * Unless required by applicable law or agreed to in writing, software
 * distributed under the License is distributed on an "AS IS" BASIS,
 * WITHOUT WARRANTIES OR CONDITIONS OF ANY KIND, either express or implied.
 * See the License for the specific language governing permissions and
 * limitations under the License.
 */

#include "cartographer/mapping_2d/local_trajectory_builder.h"

#include <limits>

#include "cartographer/common/make_unique.h"
#include "cartographer/sensor/range_data.h"

namespace cartographer {
namespace mapping_2d {

LocalTrajectoryBuilder::LocalTrajectoryBuilder(
    const proto::LocalTrajectoryBuilderOptions& options)
    : options_(options),
      active_submaps_(options.submaps_options()),
      motion_filter_(options_.motion_filter_options()),
      real_time_correlative_scan_matcher_(
          options_.real_time_correlative_scan_matcher_options()),
      ceres_scan_matcher_(options_.ceres_scan_matcher_options()),
      odometry_state_tracker_(options_.num_odometry_states()) {}

LocalTrajectoryBuilder::~LocalTrajectoryBuilder() {}

sensor::RangeData LocalTrajectoryBuilder::TransformAndFilterRangeData(
    const transform::Rigid3f& tracking_to_tracking_2d,
    const sensor::RangeData& range_data) const {
  // Drop any returns below the minimum range and convert returns beyond the
  // maximum range into misses.
  sensor::RangeData returns_and_misses{range_data.origin, {}, {}};
  for (const Eigen::Vector3f& hit : range_data.returns) {
    const float range = (hit - range_data.origin).norm();
    if (range >= options_.min_range()) {
      if (range <= options_.max_range()) {
        returns_and_misses.returns.push_back(hit);
      } else {
        returns_and_misses.misses.push_back(
            range_data.origin + options_.missing_data_ray_length() *
                                    (hit - range_data.origin).normalized());
      }
    }
  }
  const sensor::RangeData cropped = sensor::CropRangeData(
      sensor::TransformRangeData(returns_and_misses, tracking_to_tracking_2d),
      options_.min_z(), options_.max_z());
  return sensor::RangeData{
      cropped.origin,
      sensor::VoxelFiltered(cropped.returns, options_.voxel_filter_size()),
      sensor::VoxelFiltered(cropped.misses, options_.voxel_filter_size())};
}

void LocalTrajectoryBuilder::ScanMatch(
    common::Time time, const transform::Rigid3d& pose_prediction,
    const transform::Rigid3d& tracking_to_tracking_2d,
    const sensor::RangeData& range_data_in_tracking_2d,
    transform::Rigid3d* pose_observation) {
  std::shared_ptr<const Submap> matching_submap =
      active_submaps_.submaps().front();
  transform::Rigid2d pose_prediction_2d =
      transform::Project2D(pose_prediction * tracking_to_tracking_2d.inverse());
  // The online correlative scan matcher will refine the initial estimate for
  // the Ceres scan matcher.
  transform::Rigid2d initial_ceres_pose = pose_prediction_2d;
  sensor::AdaptiveVoxelFilter adaptive_voxel_filter(
      options_.adaptive_voxel_filter_options());
  const sensor::PointCloud filtered_point_cloud_in_tracking_2d =
      adaptive_voxel_filter.Filter(range_data_in_tracking_2d.returns);
  if (options_.use_online_correlative_scan_matching()) {
    real_time_correlative_scan_matcher_.Match(
        pose_prediction_2d, filtered_point_cloud_in_tracking_2d,
        matching_submap->probability_grid(), &initial_ceres_pose);
  }

  transform::Rigid2d tracking_2d_to_map;
  ceres::Solver::Summary summary;
  ceres_scan_matcher_.Match(pose_prediction_2d, initial_ceres_pose,
                            filtered_point_cloud_in_tracking_2d,
                            matching_submap->probability_grid(),
                            &tracking_2d_to_map, &summary);

  *pose_observation =
      transform::Embed3D(tracking_2d_to_map) * tracking_to_tracking_2d;
}

std::unique_ptr<LocalTrajectoryBuilder::InsertionResult>
LocalTrajectoryBuilder::AddHorizontalRangeData(
    const common::Time time, const sensor::RangeData& range_data) {
  // Initialize IMU tracker now if we do not ever use an IMU.
  if (!options_.use_imu_data()) {
    InitializeImuTracker(time);
  }

  if (imu_tracker_ == nullptr) {
    // Until we've initialized the IMU tracker with our first IMU message, we
    // cannot compute the orientation of the rangefinder.
    LOG(INFO) << "ImuTracker not yet initialized.";
    return nullptr;
  }

  Predict(time);
  const transform::Rigid3d odometry_prediction =
      pose_estimate_ * odometry_correction_;
  const transform::Rigid3d model_prediction = pose_estimate_;
  // TODO(whess): Prefer IMU over odom orientation if configured?
  const transform::Rigid3d& pose_prediction = odometry_prediction;

  // Computes the rotation without yaw, as defined by GetYaw().
  const transform::Rigid3d tracking_to_tracking_2d =
      transform::Rigid3d::Rotation(
          Eigen::Quaterniond(Eigen::AngleAxisd(
              -transform::GetYaw(pose_prediction), Eigen::Vector3d::UnitZ())) *
          pose_prediction.rotation());

  const sensor::RangeData range_data_in_tracking_2d =
      TransformAndFilterRangeData(tracking_to_tracking_2d.cast<float>(),
                                  range_data);

  if (range_data_in_tracking_2d.returns.empty()) {
    LOG(WARNING) << "Dropped empty horizontal range data.";
    return nullptr;
  }

  ScanMatch(time, pose_prediction, tracking_to_tracking_2d,
            range_data_in_tracking_2d, &pose_estimate_);
  odometry_correction_ = transform::Rigid3d::Identity();
  if (!odometry_state_tracker_.empty()) {
    // We add an odometry state, so that the correction from the scan matching
    // is not removed by the next odometry data we get.
    odometry_state_tracker_.AddOdometryState(
        {time, odometry_state_tracker_.newest().odometer_pose,
         odometry_state_tracker_.newest().state_pose *
             odometry_prediction.inverse() * pose_estimate_});
  }

  // Improve the velocity estimate.
  if (last_scan_match_time_ > common::Time::min() &&
      time > last_scan_match_time_) {
    const double delta_t = common::ToSeconds(time - last_scan_match_time_);
    velocity_estimate_ += (pose_estimate_.translation().head<2>() -
                           model_prediction.translation().head<2>()) /
                          delta_t;
  }
  last_scan_match_time_ = time_;

  // Remove the untracked z-component which floats around 0 in the UKF.
  const auto translation = pose_estimate_.translation();
  pose_estimate_ = transform::Rigid3d(
      transform::Rigid3d::Vector(translation.x(), translation.y(), 0.),
      pose_estimate_.rotation());

  const transform::Rigid3d tracking_2d_to_map =
      pose_estimate_ * tracking_to_tracking_2d.inverse();
  last_pose_estimate_ = {
      time, pose_estimate_,
      sensor::TransformPointCloud(range_data_in_tracking_2d.returns,
                                  tracking_2d_to_map.cast<float>())};

  const transform::Rigid2d pose_estimate_2d =
      transform::Project2D(tracking_2d_to_map);
  if (motion_filter_.IsSimilar(time, transform::Embed3D(pose_estimate_2d))) {
    return nullptr;
  }

<<<<<<< HEAD
  // Querying matching and insertion indices must be done here before calling
  // InsertRangeData() since the queried values are valid for next insertion.
  const mapping::Submap* const matching_submap =
      submaps_.Get(submaps_.matching_index());
  std::vector<const mapping::Submap*> insertion_submaps;
  for (int insertion_index : submaps_.insertion_indices()) {
    insertion_submaps.push_back(submaps_.Get(insertion_index));
=======
  std::vector<std::shared_ptr<const Submap>> insertion_submaps;
  for (std::shared_ptr<Submap> submap : active_submaps_.submaps()) {
    insertion_submaps.push_back(submap);
>>>>>>> 2df8bcde
  }
  active_submaps_.InsertRangeData(
      TransformRangeData(range_data_in_tracking_2d,
                         transform::Embed3D(pose_estimate_2d.cast<float>())));

  return common::make_unique<InsertionResult>(InsertionResult{
      time, std::move(insertion_submaps), tracking_to_tracking_2d,
      range_data_in_tracking_2d, pose_estimate_2d});
}

const mapping::GlobalTrajectoryBuilderInterface::PoseEstimate&
LocalTrajectoryBuilder::pose_estimate() const {
  return last_pose_estimate_;
}

void LocalTrajectoryBuilder::AddImuData(
    const common::Time time, const Eigen::Vector3d& linear_acceleration,
    const Eigen::Vector3d& angular_velocity) {
  CHECK(options_.use_imu_data()) << "An unexpected IMU packet was added.";

  InitializeImuTracker(time);
  Predict(time);
  imu_tracker_->AddImuLinearAccelerationObservation(linear_acceleration);
  imu_tracker_->AddImuAngularVelocityObservation(angular_velocity);
}

void LocalTrajectoryBuilder::AddOdometerData(
    const common::Time time, const transform::Rigid3d& odometer_pose) {
  if (imu_tracker_ == nullptr) {
    // Until we've initialized the IMU tracker we do not want to call Predict().
    LOG(INFO) << "ImuTracker not yet initialized.";
    return;
  }

  Predict(time);
  if (!odometry_state_tracker_.empty()) {
    const auto& previous_odometry_state = odometry_state_tracker_.newest();
    const transform::Rigid3d delta =
        previous_odometry_state.odometer_pose.inverse() * odometer_pose;
    const transform::Rigid3d new_pose =
        previous_odometry_state.state_pose * delta;
    odometry_correction_ = pose_estimate_.inverse() * new_pose;
  }
  odometry_state_tracker_.AddOdometryState(
      {time, odometer_pose, pose_estimate_ * odometry_correction_});
}

void LocalTrajectoryBuilder::InitializeImuTracker(const common::Time time) {
  if (imu_tracker_ == nullptr) {
    imu_tracker_ = common::make_unique<mapping::ImuTracker>(
        options_.imu_gravity_time_constant(), time);
  }
}

void LocalTrajectoryBuilder::Predict(const common::Time time) {
  CHECK(imu_tracker_ != nullptr);
  CHECK_LE(time_, time);
  const double last_yaw = transform::GetYaw(imu_tracker_->orientation());
  imu_tracker_->Advance(time);
  if (time_ > common::Time::min()) {
    const double delta_t = common::ToSeconds(time - time_);
    // Constant velocity model.
    const Eigen::Vector3d translation =
        pose_estimate_.translation() +
        delta_t *
            Eigen::Vector3d(velocity_estimate_.x(), velocity_estimate_.y(), 0.);
    // Use the current IMU tracker roll and pitch for gravity alignment, and
    // apply its change in yaw.
    const Eigen::Quaterniond rotation =
        Eigen::AngleAxisd(
            transform::GetYaw(pose_estimate_.rotation()) - last_yaw,
            Eigen::Vector3d::UnitZ()) *
        imu_tracker_->orientation();
    pose_estimate_ = transform::Rigid3d(translation, rotation);
  }
  time_ = time;
}

}  // namespace mapping_2d
}  // namespace cartographer<|MERGE_RESOLUTION|>--- conflicted
+++ resolved
@@ -175,19 +175,11 @@
     return nullptr;
   }
 
-<<<<<<< HEAD
-  // Querying matching and insertion indices must be done here before calling
+  // Querying the active submaps must be done here before calling
   // InsertRangeData() since the queried values are valid for next insertion.
-  const mapping::Submap* const matching_submap =
-      submaps_.Get(submaps_.matching_index());
-  std::vector<const mapping::Submap*> insertion_submaps;
-  for (int insertion_index : submaps_.insertion_indices()) {
-    insertion_submaps.push_back(submaps_.Get(insertion_index));
-=======
   std::vector<std::shared_ptr<const Submap>> insertion_submaps;
   for (std::shared_ptr<Submap> submap : active_submaps_.submaps()) {
     insertion_submaps.push_back(submap);
->>>>>>> 2df8bcde
   }
   active_submaps_.InsertRangeData(
       TransformRangeData(range_data_in_tracking_2d,
