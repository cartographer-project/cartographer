--- conflicted
+++ resolved
@@ -260,8 +260,7 @@
   // Log a warning if the backpack inclination exceeds 20 degrees. In these
   // cases, it's very likely that 2D SLAM will fail.
   const Eigen::Vector3d gravity_direction =
-<<<<<<< HEAD
-      Eigen::Quaterniond(pose_estimate.rotation()) * Eigen::Vector3d::UnitZ();
+      imu_tracker_->orientation() * Eigen::Vector3d::UnitZ();
   //const double inclination = std::acos(gravity_direction.z());
   //constexpr double kMaxInclination = common::DegToRad(20.);
   //LOG_IF_EVERY_N(WARNING, inclination > kMaxInclination, 1000)
@@ -269,29 +268,11 @@
   //    << common::RadToDeg(kMaxInclination);
 }
 
-void LocalTrajectoryBuilder::AddOdometerPose(
-    const common::Time time, const transform::Rigid3d& pose,
-    const kalman_filter::PoseCovariance& covariance) {
-  if (pose_tracker_ == nullptr) {
-    // Until we've initialized the UKF with our first IMU message, we cannot
-    // process odometry poses.
-    //LOG_EVERY_N(INFO, 100) << "PoseTracker not yet initialized.";
-  } else {
-    pose_tracker_->AddOdometerPoseObservation(time, pose, covariance);
-=======
-      imu_tracker_->orientation() * Eigen::Vector3d::UnitZ();
-  const double inclination = std::acos(gravity_direction.z());
-  constexpr double kMaxInclination = common::DegToRad(20.);
-  LOG_IF_EVERY_N(WARNING, inclination > kMaxInclination, 1000)
-      << "Max inclination exceeded: " << common::RadToDeg(inclination) << " > "
-      << common::RadToDeg(kMaxInclination);
-}
-
 void LocalTrajectoryBuilder::AddOdometerData(
     const common::Time time, const transform::Rigid3d& odometer_pose) {
   if (imu_tracker_ == nullptr) {
     // Until we've initialized the IMU tracker we do not want to call Predict().
-    LOG(INFO) << "ImuTracker not yet initialized.";
+    //LOG(INFO) << "ImuTracker not yet initialized.";
     return;
   }
 
@@ -312,7 +293,6 @@
   if (imu_tracker_ == nullptr) {
     imu_tracker_ = common::make_unique<mapping::ImuTracker>(
         options_.imu_gravity_time_constant(), time);
->>>>>>> 51a0ec06
   }
 }
 
