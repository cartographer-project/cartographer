/*
 * Copyright 2016 The Cartographer Authors
 *
 * Licensed under the Apache License, Version 2.0 (the "License");
 * you may not use this file except in compliance with the License.
 * You may obtain a copy of the License at
 *
 *      http://www.apache.org/licenses/LICENSE-2.0
 *
 * Unless required by applicable law or agreed to in writing, software
 * distributed under the License is distributed on an "AS IS" BASIS,
 * WITHOUT WARRANTIES OR CONDITIONS OF ANY KIND, either express or implied.
 * See the License for the specific language governing permissions and
 * limitations under the License.
 */

#include "cartographer/mapping_2d/global_trajectory_builder.h"

namespace cartographer {
namespace mapping_2d {

GlobalTrajectoryBuilder::GlobalTrajectoryBuilder(
    const proto::LocalTrajectoryBuilderOptions& options,
    const int trajectory_id, SparsePoseGraph* sparse_pose_graph)
    : trajectory_id_(trajectory_id),
      sparse_pose_graph_(sparse_pose_graph),
      local_trajectory_builder_(options) {}

GlobalTrajectoryBuilder::~GlobalTrajectoryBuilder() {}

void GlobalTrajectoryBuilder::AddRangefinderData(
    const common::Time time, const Eigen::Vector3f& origin,
    const sensor::PointCloud& ranges) {
  std::unique_ptr<LocalTrajectoryBuilder::InsertionResult> insertion_result =
      local_trajectory_builder_.AddHorizontalRangeData(
          time, sensor::RangeData{origin, ranges, {}});
  if (insertion_result == nullptr) {
    return;
  }
  sparse_pose_graph_->AddScan(
      insertion_result->time, insertion_result->tracking_to_tracking_2d,
      insertion_result->range_data_in_tracking_2d,
      insertion_result->pose_estimate_2d, trajectory_id_,
      insertion_result->insertion_submaps);
}

void GlobalTrajectoryBuilder::AddImuData(const sensor::ImuData& imu_data) {
  local_trajectory_builder_.AddImuData(imu_data);
  sparse_pose_graph_->AddImuData(trajectory_id_, imu_data);
}

void GlobalTrajectoryBuilder::AddOdometerData(const common::Time time,
                                              const transform::Rigid3d& pose) {
  local_trajectory_builder_.AddOdometerData(time, pose);
  sparse_pose_graph_->AddOdometerData(trajectory_id_,
                                      sensor::OdometryData{time, pose});
}

<<<<<<< HEAD
void GlobalTrajectoryBuilder::AddFixedFramePoseData(
    const sensor::FixedFramePoseData& fixed_frame_pose) {
  sparse_pose_graph_->AddFixedFramePoseData(trajectory_id_, fixed_frame_pose);
}

const mapping::GlobalTrajectoryBuilderInterface::PoseEstimate&
GlobalTrajectoryBuilder::pose_estimate() const {
=======
const mapping::PoseEstimate& GlobalTrajectoryBuilder::pose_estimate() const {
>>>>>>> e78e2cb5
  return local_trajectory_builder_.pose_estimate();
}

}  // namespace mapping_2d
}  // namespace cartographer<|MERGE_RESOLUTION|>--- conflicted
+++ resolved
@@ -56,17 +56,12 @@
                                       sensor::OdometryData{time, pose});
 }
 
-<<<<<<< HEAD
 void GlobalTrajectoryBuilder::AddFixedFramePoseData(
     const sensor::FixedFramePoseData& fixed_frame_pose) {
   sparse_pose_graph_->AddFixedFramePoseData(trajectory_id_, fixed_frame_pose);
 }
-
-const mapping::GlobalTrajectoryBuilderInterface::PoseEstimate&
-GlobalTrajectoryBuilder::pose_estimate() const {
-=======
+  
 const mapping::PoseEstimate& GlobalTrajectoryBuilder::pose_estimate() const {
->>>>>>> e78e2cb5
   return local_trajectory_builder_.pose_estimate();
 }
 
