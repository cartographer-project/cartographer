/*
 * Copyright 2016 The Cartographer Authors
 *
 * Licensed under the Apache License, Version 2.0 (the "License");
 * you may not use this file except in compliance with the License.
 * You may obtain a copy of the License at
 *
 *      http://www.apache.org/licenses/LICENSE-2.0
 *
 * Unless required by applicable law or agreed to in writing, software
 * distributed under the License is distributed on an "AS IS" BASIS,
 * WITHOUT WARRANTIES OR CONDITIONS OF ANY KIND, either express or implied.
 * See the License for the specific language governing permissions and
 * limitations under the License.
 */

#ifndef CARTOGRAPHER_MAPPING_3D_GLOBAL_TRAJECTORY_BUILDER_H_
#define CARTOGRAPHER_MAPPING_3D_GLOBAL_TRAJECTORY_BUILDER_H_

#include "cartographer/mapping/global_trajectory_builder_interface.h"
#include "cartographer/mapping_3d/local_trajectory_builder.h"
#include "cartographer/mapping_3d/proto/local_trajectory_builder_options.pb.h"
#include "cartographer/mapping_3d/sparse_pose_graph.h"

namespace cartographer {
namespace mapping_3d {

class GlobalTrajectoryBuilder
    : public mapping::GlobalTrajectoryBuilderInterface {
 public:
  GlobalTrajectoryBuilder(const proto::LocalTrajectoryBuilderOptions& options,
                          int trajectory_id,
                          mapping_3d::SparsePoseGraph* sparse_pose_graph);
  ~GlobalTrajectoryBuilder() override;

  GlobalTrajectoryBuilder(const GlobalTrajectoryBuilder&) = delete;
  GlobalTrajectoryBuilder& operator=(const GlobalTrajectoryBuilder&) = delete;

  void AddImuData(const sensor::ImuData& imu_data) override;
  void AddRangefinderData(common::Time time, const Eigen::Vector3f& origin,
                          const sensor::PointCloud& ranges) override;
  void AddOdometerData(common::Time time,
                       const transform::Rigid3d& pose) override;
<<<<<<< HEAD
  void AddFixedFramePoseData(
      const sensor::FixedFramePoseData& fixed_frame_pose) override;
  const PoseEstimate& pose_estimate() const override;
=======
  const mapping::PoseEstimate& pose_estimate() const override;
>>>>>>> e78e2cb5

 private:
  const int trajectory_id_;
  mapping_3d::SparsePoseGraph* const sparse_pose_graph_;
  LocalTrajectoryBuilder local_trajectory_builder_;
};

}  // namespace mapping_3d
}  // namespace cartographer

#endif  // CARTOGRAPHER_MAPPING_3D_GLOBAL_TRAJECTORY_BUILDER_H_<|MERGE_RESOLUTION|>--- conflicted
+++ resolved
@@ -41,13 +41,10 @@
                           const sensor::PointCloud& ranges) override;
   void AddOdometerData(common::Time time,
                        const transform::Rigid3d& pose) override;
-<<<<<<< HEAD
   void AddFixedFramePoseData(
       const sensor::FixedFramePoseData& fixed_frame_pose) override;
-  const PoseEstimate& pose_estimate() const override;
-=======
+
   const mapping::PoseEstimate& pose_estimate() const override;
->>>>>>> e78e2cb5
 
  private:
   const int trajectory_id_;
