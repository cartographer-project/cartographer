--- conflicted
+++ resolved
@@ -111,11 +111,6 @@
   ++num_trajectory_nodes_;
   trajectory_connectivity_.Add(trajectory_id);
 
-<<<<<<< HEAD
-  if (submap_ids_.count(insertion_submaps.back()) == 0) {
-    // We grow 'submap_data_' as needed. This code assumes that the first
-    // time we see a new submap is as 'insertion_submaps.back()'.
-=======
   // Test if the 'insertion_submap.back()' is one we never saw before.
   if (trajectory_id >= submap_data_.num_trajectories() ||
       submap_data_.num_indices(trajectory_id) == 0 ||
@@ -123,7 +118,8 @@
               .at(mapping::SubmapId{
                   trajectory_id, submap_data_.num_indices(trajectory_id) - 1})
               .submap != insertion_submaps.back()) {
->>>>>>> 2df8bcde
+    // We grow 'submap_data_' as needed. This code assumes that the first
+    // time we see a new submap is as 'insertion_submaps.back()'.
     const mapping::SubmapId submap_id =
         submap_data_.Append(trajectory_id, SubmapData());
     submap_data_.at(submap_id).submap = insertion_submaps.back();
@@ -265,15 +261,10 @@
   const auto& scan_data = trajectory_nodes_.at(node_id).constant_data;
   optimization_problem_.AddTrajectoryNode(matching_id.trajectory_id,
                                           scan_data->time, optimized_pose);
-<<<<<<< HEAD
-  for (const Submap* submap : insertion_submaps) {
-    const mapping::SubmapId submap_id = GetSubmapId(submap);
-    // Even if this was the last scan added to 'submap', the submap will only
-    // be marked as finished in 'submap_data_' further below.
-=======
   for (size_t i = 0; i < insertion_submaps.size(); ++i) {
     const mapping::SubmapId submap_id = submap_ids[i];
->>>>>>> 2df8bcde
+    // Even if this was the last scan added to 'submap_id', the submap will only
+    // be marked as finished in 'submap_data_' further below.
     CHECK(submap_data_.at(submap_id).state == SubmapState::kActive);
     submap_data_.at(submap_id).node_ids.emplace(node_id);
     const transform::Rigid3d constraint_transform =
