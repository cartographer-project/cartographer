/*
 * Copyright 2016 The Cartographer Authors
 *
 * Licensed under the Apache License, Version 2.0 (the "License");
 * you may not use this file except in compliance with the License.
 * You may obtain a copy of the License at
 *
 *      http://www.apache.org/licenses/LICENSE-2.0
 *
 * Unless required by applicable law or agreed to in writing, software
 * distributed under the License is distributed on an "AS IS" BASIS,
 * WITHOUT WARRANTIES OR CONDITIONS OF ANY KIND, either express or implied.
 * See the License for the specific language governing permissions and
 * limitations under the License.
 */

#include "cartographer/mapping_3d/local_trajectory_builder.h"

#include <memory>

#include "cartographer/common/make_unique.h"
#include "cartographer/common/time.h"
#include "cartographer/mapping_2d/scan_matching/proto/real_time_correlative_scan_matcher_options.pb.h"
#include "cartographer/mapping_3d/proto/local_trajectory_builder_options.pb.h"
#include "cartographer/mapping_3d/proto/submaps_options.pb.h"
#include "cartographer/mapping_3d/scan_matching/proto/ceres_scan_matcher_options.pb.h"
#include "cartographer/mapping_3d/scan_matching/rotational_scan_matcher.h"
#include "glog/logging.h"

namespace cartographer {
namespace mapping_3d {

LocalTrajectoryBuilder::LocalTrajectoryBuilder(
    const proto::LocalTrajectoryBuilderOptions& options)
    : options_(options),
      active_submaps_(options.submaps_options()),
      motion_filter_(options.motion_filter_options()),
      real_time_correlative_scan_matcher_(
          common::make_unique<scan_matching::RealTimeCorrelativeScanMatcher>(
              options_.real_time_correlative_scan_matcher_options())),
      ceres_scan_matcher_(common::make_unique<scan_matching::CeresScanMatcher>(
          options_.ceres_scan_matcher_options())),
      accumulated_range_data_{Eigen::Vector3f::Zero(), {}, {}} {}

LocalTrajectoryBuilder::~LocalTrajectoryBuilder() {}

void LocalTrajectoryBuilder::AddImuData(const sensor::ImuData& imu_data) {
  if (extrapolator_ != nullptr) {
    extrapolator_->AddImuData(imu_data);
    return;
  }
  // We derive velocities from poses which are at least 1 ms apart for numerical
  // stability. Usually poses known to the extrapolator will be further apart
  // in time and thus the last two are used.
  constexpr double kExtrapolationEstimationTimeSec = 0.001;
  extrapolator_ = mapping::PoseExtrapolator::InitializeWithImu(
      ::cartographer::common::FromSeconds(kExtrapolationEstimationTimeSec),
      options_.imu_gravity_time_constant(), imu_data);
}

std::unique_ptr<LocalTrajectoryBuilder::MatchingResult>
LocalTrajectoryBuilder::AddRangeData(const common::Time time,
                                     const sensor::TimedRangeData& range_data) {
  if (extrapolator_ == nullptr) {
    // Until we've initialized the extrapolator with our first IMU message, we
    // cannot compute the orientation of the rangefinder.
    LOG(INFO) << "IMU not yet initialized.";
    return nullptr;
  }

  CHECK(!range_data.returns.empty());
  CHECK_EQ(range_data.returns.back()[3], 0);
  const common::Time time_first_point =
      time + common::FromSeconds(range_data.returns.front()[3]);
  if (time_first_point < extrapolator_->GetLastPoseTime()) {
    LOG(INFO) << "Extrapolator is still initializing.";
    // TODO(gaschler): Use points between GetLastPoseTime() and time.
    return nullptr;
  }

  std::vector<transform::Rigid3f> range_data_poses;
  range_data_poses.reserve(range_data.returns.size());
  for (const Eigen::Vector4f& hit : range_data.returns) {
    const common::Time time_point = time + common::FromSeconds(hit[3]);
    range_data_poses.push_back(
        extrapolator_->ExtrapolatePose(time_point).cast<float>());
  }

  if (num_accumulated_ == 0) {
    first_pose_estimate_ = range_data_poses.back();
    accumulated_range_data_ = sensor::RangeData{range_data.origin, {}, {}};
  }

<<<<<<< HEAD
  transform::Rigid3f tracking_delta = transform::Rigid3f::Identity();
  for (size_t i = 0; i < range_data.returns.size(); ++i) {
    const Eigen::Vector4f& hit = range_data.returns[i];
    tracking_delta = first_pose_estimate_.inverse() * range_data_poses[i];
    const Eigen::Vector3f origin_in_first_tracking =
        tracking_delta * range_data.origin;
=======
  // TODO(gaschler): Take time delta of individual points into account.
  const transform::Rigid3f tracking_delta =
      first_pose_estimate_.inverse() *
      extrapolator_->ExtrapolatePose(time).cast<float>();
  const Eigen::Vector3f origin_in_first_tracking =
      tracking_delta * range_data.origin;
  for (const Eigen::Vector4f& hit : range_data.returns) {
>>>>>>> b9015f33
    const Eigen::Vector3f hit_in_first_tracking =
        tracking_delta * hit.head<3>();
    const Eigen::Vector3f delta =
        hit_in_first_tracking - origin_in_first_tracking;
    const float range = delta.norm();
    if (range >= options_.min_range()) {
      if (range <= options_.max_range()) {
        accumulated_range_data_.returns.push_back(hit_in_first_tracking);
      } else {
        // We insert a ray cropped to 'max_range' as a miss for hits beyond the
        // maximum range. This way the free space up to the maximum range will
        // be updated.
        accumulated_range_data_.misses.push_back(
            origin_in_first_tracking + options_.max_range() / range * delta);
      }
    }
  }
  ++num_accumulated_;

  if (num_accumulated_ >= options_.scans_per_accumulation()) {
    num_accumulated_ = 0;
    const sensor::RangeData filtered_range_data = {
        accumulated_range_data_.origin,
        sensor::VoxelFiltered(accumulated_range_data_.returns,
                              options_.voxel_filter_size()),
        sensor::VoxelFiltered(accumulated_range_data_.misses,
                              options_.voxel_filter_size())};
    return AddAccumulatedRangeData(
        time, sensor::TransformRangeData(filtered_range_data,
                                         tracking_delta.inverse()));
  }
  return nullptr;
}

std::unique_ptr<LocalTrajectoryBuilder::MatchingResult>
LocalTrajectoryBuilder::AddAccumulatedRangeData(
    const common::Time time,
    const sensor::RangeData& filtered_range_data_in_tracking) {
  if (filtered_range_data_in_tracking.returns.empty()) {
    LOG(WARNING) << "Dropped empty range data.";
    return nullptr;
  }

  const transform::Rigid3d pose_prediction =
      extrapolator_->ExtrapolatePose(time);

  std::shared_ptr<const Submap> matching_submap =
      active_submaps_.submaps().front();
  transform::Rigid3d initial_ceres_pose =
      matching_submap->local_pose().inverse() * pose_prediction;
  sensor::AdaptiveVoxelFilter adaptive_voxel_filter(
      options_.high_resolution_adaptive_voxel_filter_options());
  const sensor::PointCloud high_resolution_point_cloud_in_tracking =
      adaptive_voxel_filter.Filter(filtered_range_data_in_tracking.returns);
  if (high_resolution_point_cloud_in_tracking.empty()) {
    LOG(WARNING) << "Dropped empty high resolution point cloud data.";
    return nullptr;
  }
  if (options_.use_online_correlative_scan_matching()) {
    // We take a copy since we use 'initial_ceres_pose' as an output argument.
    const transform::Rigid3d initial_pose = initial_ceres_pose;
    real_time_correlative_scan_matcher_->Match(
        initial_pose, high_resolution_point_cloud_in_tracking,
        matching_submap->high_resolution_hybrid_grid(), &initial_ceres_pose);
  }

  transform::Rigid3d pose_observation_in_submap;
  ceres::Solver::Summary summary;

  sensor::AdaptiveVoxelFilter low_resolution_adaptive_voxel_filter(
      options_.low_resolution_adaptive_voxel_filter_options());
  const sensor::PointCloud low_resolution_point_cloud_in_tracking =
      low_resolution_adaptive_voxel_filter.Filter(
          filtered_range_data_in_tracking.returns);
  if (low_resolution_point_cloud_in_tracking.empty()) {
    LOG(WARNING) << "Dropped empty low resolution point cloud data.";
    return nullptr;
  }
  ceres_scan_matcher_->Match(
      matching_submap->local_pose().inverse() * pose_prediction,
      initial_ceres_pose,
      {{&high_resolution_point_cloud_in_tracking,
        &matching_submap->high_resolution_hybrid_grid()},
       {&low_resolution_point_cloud_in_tracking,
        &matching_submap->low_resolution_hybrid_grid()}},
      &pose_observation_in_submap, &summary);
  const transform::Rigid3d pose_estimate =
      matching_submap->local_pose() * pose_observation_in_submap;
  extrapolator_->AddPose(time, pose_estimate);
  const Eigen::Quaterniond gravity_alignment =
      extrapolator_->EstimateGravityOrientation(time);

  sensor::RangeData filtered_range_data_in_local = sensor::TransformRangeData(
      filtered_range_data_in_tracking, pose_estimate.cast<float>());
  last_pose_estimate_ = {time, pose_estimate,
                         filtered_range_data_in_local.returns};
  std::unique_ptr<InsertionResult> insertion_result = InsertIntoSubmap(
      time, filtered_range_data_in_local, filtered_range_data_in_tracking,
      high_resolution_point_cloud_in_tracking,
      low_resolution_point_cloud_in_tracking, pose_estimate, gravity_alignment);
  return common::make_unique<MatchingResult>(MatchingResult{
      time, pose_estimate, std::move(filtered_range_data_in_local),
      std::move(insertion_result)});
}

void LocalTrajectoryBuilder::AddOdometryData(
    const sensor::OdometryData& odometry_data) {
  if (extrapolator_ == nullptr) {
    // Until we've initialized the extrapolator we cannot add odometry data.
    LOG(INFO) << "Extrapolator not yet initialized.";
    return;
  }
  extrapolator_->AddOdometryData(odometry_data);
}

const mapping::PoseEstimate& LocalTrajectoryBuilder::pose_estimate() const {
  return last_pose_estimate_;
}

std::unique_ptr<LocalTrajectoryBuilder::InsertionResult>
LocalTrajectoryBuilder::InsertIntoSubmap(
    const common::Time time,
    const sensor::RangeData& filtered_range_data_in_local,
    const sensor::RangeData& filtered_range_data_in_tracking,
    const sensor::PointCloud& high_resolution_point_cloud_in_tracking,
    const sensor::PointCloud& low_resolution_point_cloud_in_tracking,
    const transform::Rigid3d& pose_estimate,
    const Eigen::Quaterniond& gravity_alignment) {
  if (motion_filter_.IsSimilar(time, pose_estimate)) {
    return nullptr;
  }
  // Querying the active submaps must be done here before calling
  // InsertRangeData() since the queried values are valid for next insertion.
  std::vector<std::shared_ptr<const Submap>> insertion_submaps;
  for (const std::shared_ptr<Submap>& submap : active_submaps_.submaps()) {
    insertion_submaps.push_back(submap);
  }
  active_submaps_.InsertRangeData(filtered_range_data_in_local,
                                  gravity_alignment);
  const auto rotational_scan_matcher_histogram =
      scan_matching::RotationalScanMatcher::ComputeHistogram(
          sensor::TransformPointCloud(
              filtered_range_data_in_tracking.returns,
              transform::Rigid3f::Rotation(gravity_alignment.cast<float>())),
          options_.rotational_histogram_size());
  return common::make_unique<InsertionResult>(
      InsertionResult{std::make_shared<const mapping::TrajectoryNode::Data>(
                          mapping::TrajectoryNode::Data{
                              time,
                              gravity_alignment,
                              {},  // 'filtered_point_cloud' is only used in 2D.
                              high_resolution_point_cloud_in_tracking,
                              low_resolution_point_cloud_in_tracking,
                              rotational_scan_matcher_histogram,
                              pose_estimate}),
                      std::move(insertion_submaps)});
}

}  // namespace mapping_3d
}  // namespace cartographer<|MERGE_RESOLUTION|>--- conflicted
+++ resolved
@@ -91,22 +91,12 @@
     accumulated_range_data_ = sensor::RangeData{range_data.origin, {}, {}};
   }
 
-<<<<<<< HEAD
   transform::Rigid3f tracking_delta = transform::Rigid3f::Identity();
   for (size_t i = 0; i < range_data.returns.size(); ++i) {
     const Eigen::Vector4f& hit = range_data.returns[i];
     tracking_delta = first_pose_estimate_.inverse() * range_data_poses[i];
     const Eigen::Vector3f origin_in_first_tracking =
         tracking_delta * range_data.origin;
-=======
-  // TODO(gaschler): Take time delta of individual points into account.
-  const transform::Rigid3f tracking_delta =
-      first_pose_estimate_.inverse() *
-      extrapolator_->ExtrapolatePose(time).cast<float>();
-  const Eigen::Vector3f origin_in_first_tracking =
-      tracking_delta * range_data.origin;
-  for (const Eigen::Vector4f& hit : range_data.returns) {
->>>>>>> b9015f33
     const Eigen::Vector3f hit_in_first_tracking =
         tracking_delta * hit.head<3>();
     const Eigen::Vector3f delta =
