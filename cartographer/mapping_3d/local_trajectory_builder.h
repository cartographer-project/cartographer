/*
 * Copyright 2016 The Cartographer Authors
 *
 * Licensed under the Apache License, Version 2.0 (the "License");
 * you may not use this file except in compliance with the License.
 * You may obtain a copy of the License at
 *
 *      http://www.apache.org/licenses/LICENSE-2.0
 *
 * Unless required by applicable law or agreed to in writing, software
 * distributed under the License is distributed on an "AS IS" BASIS,
 * WITHOUT WARRANTIES OR CONDITIONS OF ANY KIND, either express or implied.
 * See the License for the specific language governing permissions and
 * limitations under the License.
 */

#ifndef CARTOGRAPHER_MAPPING_3D_LOCAL_TRAJECTORY_BUILDER_H_
#define CARTOGRAPHER_MAPPING_3D_LOCAL_TRAJECTORY_BUILDER_H_

#include <memory>

#include "cartographer/common/time.h"
#include "cartographer/mapping/pose_estimate.h"
#include "cartographer/mapping/pose_extrapolator.h"
#include "cartographer/mapping_3d/motion_filter.h"
#include "cartographer/mapping_3d/proto/local_trajectory_builder_options.pb.h"
#include "cartographer/mapping_3d/scan_matching/ceres_scan_matcher.h"
#include "cartographer/mapping_3d/scan_matching/real_time_correlative_scan_matcher.h"
#include "cartographer/mapping_3d/submaps.h"
#include "cartographer/sensor/imu_data.h"
#include "cartographer/sensor/odometry_data.h"
#include "cartographer/sensor/range_data.h"
#include "cartographer/sensor/voxel_filter.h"
#include "cartographer/transform/rigid_transform.h"

namespace cartographer {
namespace mapping_3d {

// Wires up the local SLAM stack (i.e. pose extrapolator, scan matching, etc.)
// without loop closure.
class LocalTrajectoryBuilder {
 public:
  struct InsertionResult {
    std::shared_ptr<const mapping::TrajectoryNode::Data> constant_data;
    std::vector<std::shared_ptr<const Submap>> insertion_submaps;
  };
  struct MatchingResult {
    common::Time time;
    transform::Rigid3d local_pose;
    sensor::RangeData range_data_in_local;
    // 'nullptr' if dropped by the motion filter.
    std::unique_ptr<const InsertionResult> insertion_result;
  };

  explicit LocalTrajectoryBuilder(
      const proto::LocalTrajectoryBuilderOptions& options);
  ~LocalTrajectoryBuilder();

  LocalTrajectoryBuilder(const LocalTrajectoryBuilder&) = delete;
  LocalTrajectoryBuilder& operator=(const LocalTrajectoryBuilder&) = delete;

  void AddImuData(const sensor::ImuData& imu_data);
<<<<<<< HEAD
  // `time` is when the last point in `range_data` was acquired, `range_data`
  // contains the relative time of point with respect to `time`.
  std::unique_ptr<InsertionResult> AddRangeData(
=======
  // Returns 'MatchingResult' when range data accumulation completed,
  // otherwise 'nullptr'.
  std::unique_ptr<MatchingResult> AddRangeData(
>>>>>>> b9015f33
      common::Time time, const sensor::TimedRangeData& range_data);
  void AddOdometryData(const sensor::OdometryData& odometry_data);
  const mapping::PoseEstimate& pose_estimate() const;

 private:
  std::unique_ptr<MatchingResult> AddAccumulatedRangeData(
      common::Time time,
      const sensor::RangeData& filtered_range_data_in_tracking);

  std::unique_ptr<InsertionResult> InsertIntoSubmap(
      common::Time time, const sensor::RangeData& filtered_range_data_in_local,
      const sensor::RangeData& filtered_range_data_in_tracking,
      const sensor::PointCloud& high_resolution_point_cloud_in_tracking,
      const sensor::PointCloud& low_resolution_point_cloud_in_tracking,
      const transform::Rigid3d& pose_estimate,
      const Eigen::Quaterniond& gravity_alignment);

  const proto::LocalTrajectoryBuilderOptions options_;
  ActiveSubmaps active_submaps_;

  mapping::PoseEstimate last_pose_estimate_;

  MotionFilter motion_filter_;
  std::unique_ptr<scan_matching::RealTimeCorrelativeScanMatcher>
      real_time_correlative_scan_matcher_;
  std::unique_ptr<scan_matching::CeresScanMatcher> ceres_scan_matcher_;

  std::unique_ptr<mapping::PoseExtrapolator> extrapolator_;

  int num_accumulated_ = 0;
  transform::Rigid3f first_pose_estimate_ = transform::Rigid3f::Identity();
  sensor::RangeData accumulated_range_data_;
};

}  // namespace mapping_3d
}  // namespace cartographer

#endif  // CARTOGRAPHER_MAPPING_3D_LOCAL_TRAJECTORY_BUILDER_H_<|MERGE_RESOLUTION|>--- conflicted
+++ resolved
@@ -60,15 +60,11 @@
   LocalTrajectoryBuilder& operator=(const LocalTrajectoryBuilder&) = delete;
 
   void AddImuData(const sensor::ImuData& imu_data);
-<<<<<<< HEAD
-  // `time` is when the last point in `range_data` was acquired, `range_data`
-  // contains the relative time of point with respect to `time`.
-  std::unique_ptr<InsertionResult> AddRangeData(
-=======
   // Returns 'MatchingResult' when range data accumulation completed,
-  // otherwise 'nullptr'.
+  // otherwise 'nullptr'. `time` is when the last point in `range_data`
+  // was acquired, `range_data` contains the relative time of point with 
+  // respect to `time`.
   std::unique_ptr<MatchingResult> AddRangeData(
->>>>>>> b9015f33
       common::Time time, const sensor::TimedRangeData& range_data);
   void AddOdometryData(const sensor::OdometryData& odometry_data);
   const mapping::PoseEstimate& pose_estimate() const;
