// Copyright 2016 The Cartographer Authors
//
// Licensed under the Apache License, Version 2.0 (the "License");
// you may not use this file except in compliance with the License.
// You may obtain a copy of the License at
//
//      http://www.apache.org/licenses/LICENSE-2.0
//
// Unless required by applicable law or agreed to in writing, software
// distributed under the License is distributed on an "AS IS" BASIS,
// WITHOUT WARRANTIES OR CONDITIONS OF ANY KIND, either express or implied.
// See the License for the specific language governing permissions and
// limitations under the License.

syntax = "proto3";

import "cartographer/transform/proto/transform.proto";
import "cartographer/mapping/proto/2d/local_trajectory_builder_options_2d.proto";
import "cartographer/mapping/proto/3d/local_trajectory_builder_options_3d.proto";

package cartographer.mapping.proto;

message InitialTrajectoryPose {
  transform.proto.Rigid3d relative_pose = 1;
  int32 to_trajectory_id = 2;
  int64 timestamp = 3;
}

message TrajectoryBuilderOptions {
  LocalTrajectoryBuilderOptions2D trajectory_builder_2d_options = 1;
  LocalTrajectoryBuilderOptions3D trajectory_builder_3d_options = 2;
  InitialTrajectoryPose initial_trajectory_pose = 4;

  message OverlappingSubmapsTrimmerOptions2D {
    int32 fresh_submaps_count = 1;
    double min_covered_area = 2;
    int32 min_added_submaps_count = 3;
  }
  OverlappingSubmapsTrimmerOptions2D overlapping_submaps_trimmer_2d = 5;
<<<<<<< HEAD
  bool collate_fixed_frame = 6;
  bool collate_landmarks = 7;
=======

  message PureLocalizationTrimmerOptions {
    int32 max_submaps_to_keep = 1;
  }
  PureLocalizationTrimmerOptions pure_localization_trimmer = 6;
>>>>>>> 0981620d
}

message SensorId {
  enum SensorType {
    RANGE = 0;
    IMU = 1;
    ODOMETRY = 2;
    FIXED_FRAME_POSE = 3;
    LANDMARK = 4;
    LOCAL_SLAM_RESULT = 5;
  }

  SensorType type = 1;
  string id = 2;
}

message TrajectoryBuilderOptionsWithSensorIds {
  repeated SensorId sensor_id = 1;
  TrajectoryBuilderOptions trajectory_builder_options = 2;
}

message AllTrajectoryBuilderOptions {
  repeated TrajectoryBuilderOptionsWithSensorIds options_with_sensor_ids = 1;
}<|MERGE_RESOLUTION|>--- conflicted
+++ resolved
@@ -37,16 +37,14 @@
     int32 min_added_submaps_count = 3;
   }
   OverlappingSubmapsTrimmerOptions2D overlapping_submaps_trimmer_2d = 5;
-<<<<<<< HEAD
-  bool collate_fixed_frame = 6;
-  bool collate_landmarks = 7;
-=======
 
   message PureLocalizationTrimmerOptions {
     int32 max_submaps_to_keep = 1;
   }
   PureLocalizationTrimmerOptions pure_localization_trimmer = 6;
->>>>>>> 0981620d
+
+  bool collate_fixed_frame = 7;
+  bool collate_landmarks = 8;
 }
 
 message SensorId {
