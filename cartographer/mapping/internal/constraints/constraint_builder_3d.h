/*
 * Copyright 2016 The Cartographer Authors
 *
 * Licensed under the Apache License, Version 2.0 (the "License");
 * you may not use this file except in compliance with the License.
 * You may obtain a copy of the License at
 *
 *      http://www.apache.org/licenses/LICENSE-2.0
 *
 * Unless required by applicable law or agreed to in writing, software
 * distributed under the License is distributed on an "AS IS" BASIS,
 * WITHOUT WARRANTIES OR CONDITIONS OF ANY KIND, either express or implied.
 * See the License for the specific language governing permissions and
 * limitations under the License.
 */

#ifndef CARTOGRAPHER_MAPPING_INTERNAL_CONSTRAINTS_CONSTRAINT_BUILDER_3D_H_
#define CARTOGRAPHER_MAPPING_INTERNAL_CONSTRAINTS_CONSTRAINT_BUILDER_3D_H_

#include <array>
#include <deque>
#include <functional>
#include <limits>
#include <vector>

#include "Eigen/Core"
#include "Eigen/Geometry"
#include "absl/synchronization/mutex.h"
#include "cartographer/common/fixed_ratio_sampler.h"
#include "cartographer/common/histogram.h"
#include "cartographer/common/lua_parameter_dictionary.h"
#include "cartographer/common/math.h"
#include "cartographer/common/task.h"
#include "cartographer/common/thread_pool.h"
#include "cartographer/mapping/3d/submap_3d.h"
#include "cartographer/mapping/internal/3d/scan_matching/ceres_scan_matcher_3d.h"
#include "cartographer/mapping/internal/3d/scan_matching/fast_correlative_scan_matcher_3d.h"
#include "cartographer/mapping/pose_graph_interface.h"
#include "cartographer/mapping/proto/pose_graph/constraint_builder_options.pb.h"
#include "cartographer/mapping/trajectory_node.h"
#include "cartographer/metrics/family_factory.h"
#include "cartographer/sensor/compressed_point_cloud.h"
#include "cartographer/sensor/internal/voxel_filter.h"
#include "cartographer/sensor/point_cloud.h"

namespace cartographer {
namespace mapping {
namespace constraints {

// Asynchronously computes constraints.
//
// Intermingle an arbitrary number of calls to 'MaybeAddConstraint',
// 'MaybeAddGlobalConstraint', and 'NotifyEndOfNode', then call 'WhenDone' once.
// After all computations are done the 'callback' will be called with the result
// and another MaybeAdd(Global)Constraint()/WhenDone() cycle can follow.
//
// This class is thread-safe.
class ConstraintBuilder3D {
 public:
  using Constraint = mapping::PoseGraphInterface::Constraint;
  using Result = std::vector<Constraint>;

  ConstraintBuilder3D(const proto::ConstraintBuilderOptions& options,
                      common::ThreadPoolInterface* thread_pool);
  ~ConstraintBuilder3D();

  ConstraintBuilder3D(const ConstraintBuilder3D&) = delete;
  ConstraintBuilder3D& operator=(const ConstraintBuilder3D&) = delete;

  // Schedules exploring a new constraint between 'submap' identified by
  // 'submap_id', and the 'compressed_point_cloud' for 'node_id'.
  //
  // 'global_node_pose' and 'global_submap_pose' are initial estimates of poses
  // in the global map frame, i.e. both are gravity aligned.
  //
  // The pointees of 'submap' and 'compressed_point_cloud' must stay valid until
  // all computations are finished.
  void MaybeAddConstraint(const SubmapId& submap_id, const Submap3D* submap,
                          const NodeId& node_id,
                          const TrajectoryNode::Data* const constant_data,
                          const transform::Rigid3d& global_node_pose,
                          const transform::Rigid3d& global_submap_pose);

  // Schedules exploring a new constraint between 'submap' identified by
  // 'submap_id' and the 'compressed_point_cloud' for 'node_id'.
  // This performs full-submap matching.
  //
  // 'global_node_rotation' and 'global_submap_rotation' are initial estimates
  // of roll and pitch, i.e. their yaw is essentially ignored.
  //
  // The pointees of 'submap' and 'compressed_point_cloud' must stay valid until
  // all computations are finished.
  void MaybeAddGlobalConstraint(
      const SubmapId& submap_id, const Submap3D* submap, const NodeId& node_id,
      const TrajectoryNode::Data* const constant_data,
      const Eigen::Quaterniond& global_node_rotation,
      const Eigen::Quaterniond& global_submap_rotation);

  // Must be called after all computations related to one node have been added.
  void NotifyEndOfNode();

  // Registers the 'callback' to be called with the results, after all
  // computations triggered by 'MaybeAdd*Constraint' have finished.
  // 'callback' is executed in the 'ThreadPool'.
  void WhenDone(const std::function<void(const Result&)>& callback);

  // Returns the number of consecutive finished nodes.
  int GetNumFinishedNodes();

  // Delete data related to 'submap_id'.
  void DeleteScanMatcher(const SubmapId& submap_id);

  static void RegisterMetrics(metrics::FamilyFactory* family_factory);

 private:
  struct SubmapScanMatcher {
    const HybridGrid* high_resolution_hybrid_grid = nullptr;
    const HybridGrid* low_resolution_hybrid_grid = nullptr;
    std::unique_ptr<scan_matching::FastCorrelativeScanMatcher3D>
        fast_correlative_scan_matcher;
    std::weak_ptr<common::Task> creation_task_handle;
  };

  // The returned 'grid' and 'fast_correlative_scan_matcher' must only be
  // accessed after 'creation_task_handle' has completed.
  const SubmapScanMatcher* DispatchScanMatcherConstruction(
<<<<<<< HEAD
      const SubmapId& submap_id, const Submap3D* submap) REQUIRES(mutex_);
=======
      const SubmapId& submap_id,
      const std::vector<TrajectoryNode>& submap_nodes, const Submap3D* submap)
      EXCLUSIVE_LOCKS_REQUIRED(mutex_);
>>>>>>> 81b75da9

  // Runs in a background thread and does computations for an additional
  // constraint.
  // As output, it may create a new Constraint in 'constraint'.
  void ComputeConstraint(const SubmapId& submap_id, const NodeId& node_id,
                         bool match_full_submap,
                         const TrajectoryNode::Data* const constant_data,
                         const transform::Rigid3d& global_node_pose,
                         const transform::Rigid3d& global_submap_pose,
                         const SubmapScanMatcher& submap_scan_matcher,
                         std::unique_ptr<Constraint>* constraint)
      LOCKS_EXCLUDED(mutex_);

  void RunWhenDoneCallback() LOCKS_EXCLUDED(mutex_);

  const proto::ConstraintBuilderOptions options_;
  common::ThreadPoolInterface* thread_pool_;
  absl::Mutex mutex_;

  // 'callback' set by WhenDone().
  std::unique_ptr<std::function<void(const Result&)>> when_done_
      GUARDED_BY(mutex_);

  // TODO(gaschler): Use atomics instead of mutex to access these counters.
  // Number of the node in reaction to which computations are currently
  // added. This is always the number of nodes seen so far, even when older
  // nodes are matched against a new submap.
  int num_started_nodes_ GUARDED_BY(mutex_) = 0;

  int num_finished_nodes_ GUARDED_BY(mutex_) = 0;

  std::unique_ptr<common::Task> finish_node_task_ GUARDED_BY(mutex_);

  std::unique_ptr<common::Task> when_done_task_ GUARDED_BY(mutex_);

  // Constraints currently being computed in the background. A deque is used to
  // keep pointers valid when adding more entries. Constraint search results
  // with below-threshold scores are also 'nullptr'.
  std::deque<std::unique_ptr<Constraint>> constraints_ GUARDED_BY(mutex_);

  // Map of dispatched or constructed scan matchers by 'submap_id'.
  std::map<SubmapId, SubmapScanMatcher> submap_scan_matchers_
      GUARDED_BY(mutex_);

  common::FixedRatioSampler sampler_;
  scan_matching::CeresScanMatcher3D ceres_scan_matcher_;

  // Histograms of scan matcher scores.
  common::Histogram score_histogram_ GUARDED_BY(mutex_);
  common::Histogram rotational_score_histogram_ GUARDED_BY(mutex_);
  common::Histogram low_resolution_score_histogram_ GUARDED_BY(mutex_);
};

}  // namespace constraints
}  // namespace mapping
}  // namespace cartographer

#endif  // CARTOGRAPHER_MAPPING_INTERNAL_CONSTRAINTS_CONSTRAINT_BUILDER_3D_H_<|MERGE_RESOLUTION|>--- conflicted
+++ resolved
@@ -124,13 +124,8 @@
   // The returned 'grid' and 'fast_correlative_scan_matcher' must only be
   // accessed after 'creation_task_handle' has completed.
   const SubmapScanMatcher* DispatchScanMatcherConstruction(
-<<<<<<< HEAD
-      const SubmapId& submap_id, const Submap3D* submap) REQUIRES(mutex_);
-=======
-      const SubmapId& submap_id,
-      const std::vector<TrajectoryNode>& submap_nodes, const Submap3D* submap)
+      const SubmapId& submap_id, const Submap3D* submap)
       EXCLUSIVE_LOCKS_REQUIRED(mutex_);
->>>>>>> 81b75da9
 
   // Runs in a background thread and does computations for an additional
   // constraint.
