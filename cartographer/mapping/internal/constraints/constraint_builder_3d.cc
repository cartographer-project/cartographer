/*
 * Copyright 2016 The Cartographer Authors
 *
 * Licensed under the Apache License, Version 2.0 (the "License");
 * you may not use this file except in compliance with the License.
 * You may obtain a copy of the License at
 *
 *      http://www.apache.org/licenses/LICENSE-2.0
 *
 * Unless required by applicable law or agreed to in writing, software
 * distributed under the License is distributed on an "AS IS" BASIS,
 * WITHOUT WARRANTIES OR CONDITIONS OF ANY KIND, either express or implied.
 * See the License for the specific language governing permissions and
 * limitations under the License.
 */

#include "cartographer/mapping/internal/constraints/constraint_builder_3d.h"

#include <cmath>
#include <functional>
#include <iomanip>
#include <iostream>
#include <limits>
#include <memory>
#include <sstream>
#include <string>

#include "Eigen/Eigenvalues"
#include "absl/memory/memory.h"
#include "cartographer/common/math.h"
#include "cartographer/common/thread_pool.h"
#include "cartographer/mapping/proto/scan_matching//ceres_scan_matcher_options_3d.pb.h"
#include "cartographer/mapping/proto/scan_matching//fast_correlative_scan_matcher_options_3d.pb.h"
#include "cartographer/metrics/counter.h"
#include "cartographer/metrics/gauge.h"
#include "cartographer/metrics/histogram.h"
#include "cartographer/transform/transform.h"
#include "glog/logging.h"

namespace cartographer {
namespace mapping {
namespace constraints {

static auto* kConstraintsSearchedMetric = metrics::Counter::Null();
static auto* kConstraintsFoundMetric = metrics::Counter::Null();
static auto* kGlobalConstraintsSearchedMetric = metrics::Counter::Null();
static auto* kGlobalConstraintsFoundMetric = metrics::Counter::Null();
static auto* kQueueLengthMetric = metrics::Gauge::Null();
static auto* kConstraintScoresMetric = metrics::Histogram::Null();
static auto* kConstraintRotationalScoresMetric = metrics::Histogram::Null();
static auto* kConstraintLowResolutionScoresMetric = metrics::Histogram::Null();
static auto* kGlobalConstraintScoresMetric = metrics::Histogram::Null();
static auto* kGlobalConstraintRotationalScoresMetric =
    metrics::Histogram::Null();
static auto* kGlobalConstraintLowResolutionScoresMetric =
    metrics::Histogram::Null();

ConstraintBuilder3D::ConstraintBuilder3D(
    const proto::ConstraintBuilderOptions& options,
    common::ThreadPoolInterface* const thread_pool)
    : options_(options),
      thread_pool_(thread_pool),
      finish_node_task_(absl::make_unique<common::Task>()),
      when_done_task_(absl::make_unique<common::Task>()),
      sampler_(options.sampling_ratio()),
      ceres_scan_matcher_(options.ceres_scan_matcher_options_3d()) {}

ConstraintBuilder3D::~ConstraintBuilder3D() {
  common::MutexLocker locker(&mutex_);
  CHECK_EQ(finish_node_task_->GetState(), common::Task::NEW);
  CHECK_EQ(when_done_task_->GetState(), common::Task::NEW);
  CHECK_EQ(constraints_.size(), 0) << "WhenDone() was not called";
  CHECK_EQ(num_started_nodes_, num_finished_nodes_);
  CHECK(when_done_ == nullptr);
}

void ConstraintBuilder3D::MaybeAddConstraint(
    const SubmapId& submap_id, const Submap3D* const submap,
    const NodeId& node_id, const TrajectoryNode::Data* const constant_data,
    const transform::Rigid3d& global_node_pose,
    const transform::Rigid3d& global_submap_pose) {
  if ((global_node_pose.translation() - global_submap_pose.translation())
          .norm() > options_.max_constraint_distance()) {
    return;
  }
  if (!sampler_.Pulse()) return;

  common::MutexLocker locker(&mutex_);
  if (when_done_) {
    LOG(WARNING)
        << "MaybeAddConstraint was called while WhenDone was scheduled.";
  }
  constraints_.emplace_back();
  kQueueLengthMetric->Set(constraints_.size());
  auto* const constraint = &constraints_.back();
<<<<<<< HEAD
  const auto* scan_matcher = DispatchScanMatcherConstruction(submap_id, submap);
  auto constraint_task = common::make_unique<common::Task>();
=======
  const auto* scan_matcher =
      DispatchScanMatcherConstruction(submap_id, submap_nodes, submap);
  auto constraint_task = absl::make_unique<common::Task>();
>>>>>>> b1855d0d
  constraint_task->SetWorkItem([=]() EXCLUDES(mutex_) {
    ComputeConstraint(submap_id, node_id, false, /* match_full_submap */
                      constant_data, global_node_pose, global_submap_pose,
                      *scan_matcher, constraint);
  });
  constraint_task->AddDependency(scan_matcher->creation_task_handle);
  auto constraint_task_handle =
      thread_pool_->Schedule(std::move(constraint_task));
  finish_node_task_->AddDependency(constraint_task_handle);
}

void ConstraintBuilder3D::MaybeAddGlobalConstraint(
    const SubmapId& submap_id, const Submap3D* const submap,
    const NodeId& node_id, const TrajectoryNode::Data* const constant_data,
    const Eigen::Quaterniond& global_node_rotation,
    const Eigen::Quaterniond& global_submap_rotation) {
  common::MutexLocker locker(&mutex_);
  if (when_done_) {
    LOG(WARNING)
        << "MaybeAddGlobalConstraint was called while WhenDone was scheduled.";
  }
  constraints_.emplace_back();
  kQueueLengthMetric->Set(constraints_.size());
  auto* const constraint = &constraints_.back();
<<<<<<< HEAD
  const auto* scan_matcher = DispatchScanMatcherConstruction(submap_id, submap);
  auto constraint_task = common::make_unique<common::Task>();
=======
  const auto* scan_matcher =
      DispatchScanMatcherConstruction(submap_id, submap_nodes, submap);
  auto constraint_task = absl::make_unique<common::Task>();
>>>>>>> b1855d0d
  constraint_task->SetWorkItem([=]() EXCLUDES(mutex_) {
    ComputeConstraint(submap_id, node_id, true, /* match_full_submap */
                      constant_data,
                      transform::Rigid3d::Rotation(global_node_rotation),
                      transform::Rigid3d::Rotation(global_submap_rotation),
                      *scan_matcher, constraint);
  });
  constraint_task->AddDependency(scan_matcher->creation_task_handle);
  auto constraint_task_handle =
      thread_pool_->Schedule(std::move(constraint_task));
  finish_node_task_->AddDependency(constraint_task_handle);
}

void ConstraintBuilder3D::NotifyEndOfNode() {
  common::MutexLocker locker(&mutex_);
  CHECK(finish_node_task_ != nullptr);
  finish_node_task_->SetWorkItem([this] {
    common::MutexLocker locker(&mutex_);
    ++num_finished_nodes_;
  });
  auto finish_node_task_handle =
      thread_pool_->Schedule(std::move(finish_node_task_));
  finish_node_task_ = absl::make_unique<common::Task>();
  when_done_task_->AddDependency(finish_node_task_handle);
  ++num_started_nodes_;
}

void ConstraintBuilder3D::WhenDone(
    const std::function<void(const ConstraintBuilder3D::Result&)>& callback) {
  common::MutexLocker locker(&mutex_);
  CHECK(when_done_ == nullptr);
  // TODO(gaschler): Consider using just std::function, it can also be empty.
  when_done_ = absl::make_unique<std::function<void(const Result&)>>(callback);
  CHECK(when_done_task_ != nullptr);
  when_done_task_->SetWorkItem([this] { RunWhenDoneCallback(); });
  thread_pool_->Schedule(std::move(when_done_task_));
  when_done_task_ = absl::make_unique<common::Task>();
}

const ConstraintBuilder3D::SubmapScanMatcher*
ConstraintBuilder3D::DispatchScanMatcherConstruction(const SubmapId& submap_id,
                                                     const Submap3D* submap) {
  if (submap_scan_matchers_.count(submap_id) != 0) {
    return &submap_scan_matchers_.at(submap_id);
  }
  auto& submap_scan_matcher = submap_scan_matchers_[submap_id];
  submap_scan_matcher.high_resolution_hybrid_grid =
      &submap->high_resolution_hybrid_grid();
  submap_scan_matcher.low_resolution_hybrid_grid =
      &submap->low_resolution_hybrid_grid();
  auto& scan_matcher_options =
      options_.fast_correlative_scan_matcher_options_3d();
<<<<<<< HEAD
  const Eigen::VectorXf* histogram =
      &submap->rotational_scan_matcher_histogram();
  auto scan_matcher_task = common::make_unique<common::Task>();
=======
  auto scan_matcher_task = absl::make_unique<common::Task>();
>>>>>>> b1855d0d
  scan_matcher_task->SetWorkItem(
      [&submap_scan_matcher, &scan_matcher_options, histogram]() {
        submap_scan_matcher.fast_correlative_scan_matcher =
            absl::make_unique<scan_matching::FastCorrelativeScanMatcher3D>(
                *submap_scan_matcher.high_resolution_hybrid_grid,
                submap_scan_matcher.low_resolution_hybrid_grid, histogram,
                scan_matcher_options);
      });
  submap_scan_matcher.creation_task_handle =
      thread_pool_->Schedule(std::move(scan_matcher_task));
  return &submap_scan_matchers_.at(submap_id);
}

void ConstraintBuilder3D::ComputeConstraint(
    const SubmapId& submap_id, const NodeId& node_id, bool match_full_submap,
    const TrajectoryNode::Data* const constant_data,
    const transform::Rigid3d& global_node_pose,
    const transform::Rigid3d& global_submap_pose,
    const SubmapScanMatcher& submap_scan_matcher,
    std::unique_ptr<Constraint>* constraint) {
  // The 'constraint_transform' (submap i <- node j) is computed from:
  // - a 'high_resolution_point_cloud' in node j and
  // - the initial guess 'initial_pose' (submap i <- node j).
  std::unique_ptr<scan_matching::FastCorrelativeScanMatcher3D::Result>
      match_result;

  // Compute 'pose_estimate' in three stages:
  // 1. Fast estimate using the fast correlative scan matcher.
  // 2. Prune if the score is too low.
  // 3. Refine.
  if (match_full_submap) {
    kGlobalConstraintsSearchedMetric->Increment();
    match_result =
        submap_scan_matcher.fast_correlative_scan_matcher->MatchFullSubmap(
            global_node_pose.rotation(), global_submap_pose.rotation(),
            *constant_data, options_.global_localization_min_score());
    if (match_result != nullptr) {
      CHECK_GT(match_result->score, options_.global_localization_min_score());
      CHECK_GE(node_id.trajectory_id, 0);
      CHECK_GE(submap_id.trajectory_id, 0);
      kGlobalConstraintsFoundMetric->Increment();
      kGlobalConstraintScoresMetric->Observe(match_result->score);
      kGlobalConstraintRotationalScoresMetric->Observe(
          match_result->rotational_score);
      kGlobalConstraintLowResolutionScoresMetric->Observe(
          match_result->low_resolution_score);
    } else {
      return;
    }
  } else {
    kConstraintsSearchedMetric->Increment();
    match_result = submap_scan_matcher.fast_correlative_scan_matcher->Match(
        global_node_pose, global_submap_pose, *constant_data,
        options_.min_score());
    if (match_result != nullptr) {
      // We've reported a successful local match.
      CHECK_GT(match_result->score, options_.min_score());
      kConstraintsFoundMetric->Increment();
      kConstraintScoresMetric->Observe(match_result->score);
      kConstraintRotationalScoresMetric->Observe(
          match_result->rotational_score);
      kConstraintLowResolutionScoresMetric->Observe(
          match_result->low_resolution_score);
    } else {
      return;
    }
  }
  {
    common::MutexLocker locker(&mutex_);
    score_histogram_.Add(match_result->score);
    rotational_score_histogram_.Add(match_result->rotational_score);
    low_resolution_score_histogram_.Add(match_result->low_resolution_score);
  }

  // Use the CSM estimate as both the initial and previous pose. This has the
  // effect that, in the absence of better information, we prefer the original
  // CSM estimate.
  ceres::Solver::Summary unused_summary;
  transform::Rigid3d constraint_transform;
  ceres_scan_matcher_.Match(match_result->pose_estimate.translation(),
                            match_result->pose_estimate,
                            {{&constant_data->high_resolution_point_cloud,
                              submap_scan_matcher.high_resolution_hybrid_grid},
                             {&constant_data->low_resolution_point_cloud,
                              submap_scan_matcher.low_resolution_hybrid_grid}},
                            &constraint_transform, &unused_summary);

  constraint->reset(new Constraint{
      submap_id,
      node_id,
      {constraint_transform, options_.loop_closure_translation_weight(),
       options_.loop_closure_rotation_weight()},
      Constraint::INTER_SUBMAP});

  if (options_.log_matches()) {
    std::ostringstream info;
    info << "Node " << node_id << " with "
         << constant_data->high_resolution_point_cloud.size()
         << " points on submap " << submap_id << std::fixed;
    if (match_full_submap) {
      info << " matches";
    } else {
      // Compute the difference between (submap i <- node j) according to loop
      // closure ('constraint_transform') and according to global SLAM state.
      const transform::Rigid3d difference = global_node_pose.inverse() *
                                            global_submap_pose *
                                            constraint_transform;
      info << " differs by translation " << std::setprecision(2)
           << difference.translation().norm() << " rotation "
           << std::setprecision(3) << transform::GetAngle(difference);
    }
    info << " with score " << std::setprecision(1) << 100. * match_result->score
         << "%.";
    LOG(INFO) << info.str();
  }
}

void ConstraintBuilder3D::RunWhenDoneCallback() {
  Result result;
  std::unique_ptr<std::function<void(const Result&)>> callback;
  {
    common::MutexLocker locker(&mutex_);
    CHECK(when_done_ != nullptr);
    for (const std::unique_ptr<Constraint>& constraint : constraints_) {
      if (constraint == nullptr) continue;
      result.push_back(*constraint);
    }
    if (options_.log_matches()) {
      LOG(INFO) << constraints_.size() << " computations resulted in "
                << result.size() << " additional constraints.\n"
                << "Score histogram:\n"
                << score_histogram_.ToString(10) << "\n"
                << "Rotational score histogram:\n"
                << rotational_score_histogram_.ToString(10) << "\n"
                << "Low resolution score histogram:\n"
                << low_resolution_score_histogram_.ToString(10);
    }
    constraints_.clear();
    callback = std::move(when_done_);
    when_done_.reset();
    kQueueLengthMetric->Set(constraints_.size());
  }
  (*callback)(result);
}

int ConstraintBuilder3D::GetNumFinishedNodes() {
  common::MutexLocker locker(&mutex_);
  return num_finished_nodes_;
}

void ConstraintBuilder3D::DeleteScanMatcher(const SubmapId& submap_id) {
  common::MutexLocker locker(&mutex_);
  if (when_done_) {
    LOG(WARNING)
        << "DeleteScanMatcher was called while WhenDone was scheduled.";
  }
  submap_scan_matchers_.erase(submap_id);
}

void ConstraintBuilder3D::RegisterMetrics(metrics::FamilyFactory* factory) {
  auto* counts = factory->NewCounterFamily(
      "mapping_constraints_constraint_builder_3d_constraints",
      "Constraints computed");
  kConstraintsSearchedMetric =
      counts->Add({{"search_region", "local"}, {"matcher", "searched"}});
  kConstraintsFoundMetric =
      counts->Add({{"search_region", "local"}, {"matcher", "found"}});
  kGlobalConstraintsSearchedMetric =
      counts->Add({{"search_region", "global"}, {"matcher", "searched"}});
  kGlobalConstraintsFoundMetric =
      counts->Add({{"search_region", "global"}, {"matcher", "found"}});
  auto* queue_length = factory->NewGaugeFamily(
      "mapping_constraints_constraint_builder_3d_queue_length", "Queue length");
  kQueueLengthMetric = queue_length->Add({});
  auto boundaries = metrics::Histogram::FixedWidth(0.05, 20);
  auto* scores = factory->NewHistogramFamily(
      "mapping_constraints_constraint_builder_3d_scores",
      "Constraint scores built", boundaries);
  kConstraintScoresMetric =
      scores->Add({{"search_region", "local"}, {"kind", "score"}});
  kConstraintRotationalScoresMetric =
      scores->Add({{"search_region", "local"}, {"kind", "rotational_score"}});
  kConstraintLowResolutionScoresMetric = scores->Add(
      {{"search_region", "local"}, {"kind", "low_resolution_score"}});
  kGlobalConstraintScoresMetric =
      scores->Add({{"search_region", "global"}, {"kind", "score"}});
  kGlobalConstraintRotationalScoresMetric =
      scores->Add({{"search_region", "global"}, {"kind", "rotational_score"}});
  kGlobalConstraintLowResolutionScoresMetric = scores->Add(
      {{"search_region", "global"}, {"kind", "low_resolution_score"}});
}

}  // namespace constraints
}  // namespace mapping
}  // namespace cartographer<|MERGE_RESOLUTION|>--- conflicted
+++ resolved
@@ -93,14 +93,8 @@
   constraints_.emplace_back();
   kQueueLengthMetric->Set(constraints_.size());
   auto* const constraint = &constraints_.back();
-<<<<<<< HEAD
   const auto* scan_matcher = DispatchScanMatcherConstruction(submap_id, submap);
-  auto constraint_task = common::make_unique<common::Task>();
-=======
-  const auto* scan_matcher =
-      DispatchScanMatcherConstruction(submap_id, submap_nodes, submap);
   auto constraint_task = absl::make_unique<common::Task>();
->>>>>>> b1855d0d
   constraint_task->SetWorkItem([=]() EXCLUDES(mutex_) {
     ComputeConstraint(submap_id, node_id, false, /* match_full_submap */
                       constant_data, global_node_pose, global_submap_pose,
@@ -125,14 +119,8 @@
   constraints_.emplace_back();
   kQueueLengthMetric->Set(constraints_.size());
   auto* const constraint = &constraints_.back();
-<<<<<<< HEAD
   const auto* scan_matcher = DispatchScanMatcherConstruction(submap_id, submap);
-  auto constraint_task = common::make_unique<common::Task>();
-=======
-  const auto* scan_matcher =
-      DispatchScanMatcherConstruction(submap_id, submap_nodes, submap);
   auto constraint_task = absl::make_unique<common::Task>();
->>>>>>> b1855d0d
   constraint_task->SetWorkItem([=]() EXCLUDES(mutex_) {
     ComputeConstraint(submap_id, node_id, true, /* match_full_submap */
                       constant_data,
@@ -185,13 +173,9 @@
       &submap->low_resolution_hybrid_grid();
   auto& scan_matcher_options =
       options_.fast_correlative_scan_matcher_options_3d();
-<<<<<<< HEAD
   const Eigen::VectorXf* histogram =
       &submap->rotational_scan_matcher_histogram();
-  auto scan_matcher_task = common::make_unique<common::Task>();
-=======
   auto scan_matcher_task = absl::make_unique<common::Task>();
->>>>>>> b1855d0d
   scan_matcher_task->SetWorkItem(
       [&submap_scan_matcher, &scan_matcher_options, histogram]() {
         submap_scan_matcher.fast_correlative_scan_matcher =
