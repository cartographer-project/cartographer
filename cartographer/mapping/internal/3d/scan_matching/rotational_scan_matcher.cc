/*
 * Copyright 2016 The Cartographer Authors
 *
 * Licensed under the Apache License, Version 2.0 (the "License");
 * you may not use this file except in compliance with the License.
 * You may obtain a copy of the License at
 *
 *      http://www.apache.org/licenses/LICENSE-2.0
 *
 * Unless required by applicable law or agreed to in writing, software
 * distributed under the License is distributed on an "AS IS" BASIS,
 * WITHOUT WARRANTIES OR CONDITIONS OF ANY KIND, either express or implied.
 * See the License for the specific language governing permissions and
 * limitations under the License.
 */

#include "cartographer/mapping/internal/3d/scan_matching/rotational_scan_matcher.h"

#include <map>
#include <vector>

#include "cartographer/common/math.h"
#include "cartographer/common/port.h"

namespace cartographer {
namespace mapping {
namespace scan_matching {

namespace {

constexpr float kMinDistance = 0.2f;
constexpr float kMaxDistance = 0.9f;
constexpr float kSliceHeight = 0.2f;

void AddValueToHistogram(float angle, const float value,
                         Eigen::VectorXf* histogram) {
  // Map the angle to [0, pi), i.e. a vector and its inverse are considered to
  // represent the same angle.
  while (angle > static_cast<float>(M_PI)) {
    angle -= static_cast<float>(M_PI);
  }
  while (angle < 0.f) {
    angle += static_cast<float>(M_PI);
  }
  const float zero_to_one = angle / static_cast<float>(M_PI);
  const int bucket = common::Clamp<int>(
      common::RoundToInt(histogram->size() * zero_to_one - 0.5f), 0,
      histogram->size() - 1);
  (*histogram)(bucket) += value;
}

Eigen::Vector3f ComputeCentroid(const sensor::PointCloud& slice) {
  CHECK(!slice.empty());
  Eigen::Vector3f sum = Eigen::Vector3f::Zero();
  for (const Eigen::Vector3f& point : slice) {
    sum += point;
  }
  return sum / static_cast<float>(slice.size());
}

void AddPointCloudSliceToHistogram(const sensor::PointCloud& slice,
                                   Eigen::VectorXf* const histogram) {
  if (slice.empty()) {
    return;
  }
  // We compute the angle of the ray from a point to the centroid of the whole
  // point cloud. If it is orthogonal to the angle we compute between points, we
  // will add the angle between points to the histogram with the maximum weight.
  // This is to reject, e.g., the angles observed on the ceiling and floor.
  const Eigen::Vector3f centroid = ComputeCentroid(slice);
  Eigen::Vector3f last_point = slice.front();
  for (const Eigen::Vector3f& point : slice) {
    const Eigen::Vector2f delta = (point - last_point).head<2>();
    const Eigen::Vector2f direction = (point - centroid).head<2>();
    const float distance = delta.norm();
    if (distance < kMinDistance || direction.norm() < kMinDistance) {
      continue;
    }
    if (distance > kMaxDistance) {
      last_point = point;
      continue;
    }
    const float angle = common::atan2(delta);
    const float value = std::max(
        0.f, 1.f - std::abs(delta.normalized().dot(direction.normalized())));
    AddValueToHistogram(angle, value, histogram);
  }
}

// A function to sort the points in each slice by angle around the centroid.
// This is because the returns from different rangefinders are interleaved in
// the data.
sensor::PointCloud SortSlice(const sensor::PointCloud& slice) {
  struct SortableAnglePointPair {
    bool operator<(const SortableAnglePointPair& rhs) const {
      return angle < rhs.angle;
    }

    float angle;
    Eigen::Vector3f point;
  };
  const Eigen::Vector3f centroid = ComputeCentroid(slice);
  std::vector<SortableAnglePointPair> by_angle;
  by_angle.reserve(slice.size());
  for (const Eigen::Vector3f& point : slice) {
    const Eigen::Vector2f delta = (point - centroid).head<2>();
    if (delta.norm() < kMinDistance) {
      continue;
    }
    by_angle.push_back(SortableAnglePointPair{common::atan2(delta), point});
  }
  std::sort(by_angle.begin(), by_angle.end());
  sensor::PointCloud result;
  for (const auto& pair : by_angle) {
    result.push_back(pair.point);
  }
  return result;
}

float MatchHistograms(const Eigen::VectorXf& submap_histogram,
                      const Eigen::VectorXf& scan_histogram) {
  // We compute the dot product of normalized histograms as a measure of
  // similarity.
  const float scan_histogram_norm = scan_histogram.norm();
  const float submap_histogram_norm = submap_histogram.norm();
  const float normalization = scan_histogram_norm * submap_histogram_norm;
  if (normalization < 1e-3f) {
    return 1.f;
  }
  return submap_histogram.dot(scan_histogram) / normalization;
}

}  // namespace

<<<<<<< HEAD
RotationalScanMatcher::RotationalScanMatcher(const Eigen::VectorXf* histogram)
    : histogram_(histogram) {}

// Rotates the given 'histogram' by the given 'angle'. This might lead to
// rotations of a fractional bucket which is handled by linearly interpolating.
=======
>>>>>>> e29bb0ef
Eigen::VectorXf RotationalScanMatcher::RotateHistogram(
    const Eigen::VectorXf& histogram, const float angle) {
  const float rotate_by_buckets = -angle * histogram.size() / M_PI;
  int full_buckets = common::RoundToInt(rotate_by_buckets - 0.5f);
  const float fraction = rotate_by_buckets - full_buckets;
  while (full_buckets < 0) {
    full_buckets += histogram.size();
  }
  Eigen::VectorXf rotated_histogram_0 = Eigen::VectorXf::Zero(histogram.size());
  Eigen::VectorXf rotated_histogram_1 = Eigen::VectorXf::Zero(histogram.size());
  for (int i = 0; i != histogram.size(); ++i) {
    rotated_histogram_0[i] = histogram[(i + full_buckets) % histogram.size()];
    rotated_histogram_1[i] =
        histogram[(i + 1 + full_buckets) % histogram.size()];
  }
  return fraction * rotated_histogram_1 +
         (1.f - fraction) * rotated_histogram_0;
}

Eigen::VectorXf RotationalScanMatcher::ComputeHistogram(
    const sensor::PointCloud& point_cloud, const int histogram_size) {
  Eigen::VectorXf histogram = Eigen::VectorXf::Zero(histogram_size);
  std::map<int, sensor::PointCloud> slices;
  for (const Eigen::Vector3f& point : point_cloud) {
    slices[common::RoundToInt(point.z() / kSliceHeight)].push_back(point);
  }
  for (const auto& slice : slices) {
    AddPointCloudSliceToHistogram(SortSlice(slice.second), &histogram);
  }
  return histogram;
}

<<<<<<< HEAD
=======
RotationalScanMatcher::RotationalScanMatcher(const Eigen::VectorXf& histogram)
    : histogram_(histogram) {}

RotationalScanMatcher::RotationalScanMatcher(
    const std::vector<std::pair<Eigen::VectorXf, float>>& histograms_at_angles)
    : histogram_(
          Eigen::VectorXf::Zero(histograms_at_angles.at(0).first.size())) {
  for (const auto& histogram_at_angle : histograms_at_angles) {
    histogram_ +=
        RotateHistogram(histogram_at_angle.first, histogram_at_angle.second);
  }
}

>>>>>>> e29bb0ef
std::vector<float> RotationalScanMatcher::Match(
    const Eigen::VectorXf& histogram, const float initial_angle,
    const std::vector<float>& angles) const {
  std::vector<float> result;
  result.reserve(angles.size());
  for (const float angle : angles) {
    const Eigen::VectorXf scan_histogram =
        RotateHistogram(histogram, initial_angle + angle);
    result.push_back(MatchHistograms(*histogram_, scan_histogram));
  }
  return result;
}

}  // namespace scan_matching
}  // namespace mapping
}  // namespace cartographer<|MERGE_RESOLUTION|>--- conflicted
+++ resolved
@@ -132,14 +132,12 @@
 
 }  // namespace
 
-<<<<<<< HEAD
+
 RotationalScanMatcher::RotationalScanMatcher(const Eigen::VectorXf* histogram)
     : histogram_(histogram) {}
 
 // Rotates the given 'histogram' by the given 'angle'. This might lead to
 // rotations of a fractional bucket which is handled by linearly interpolating.
-=======
->>>>>>> e29bb0ef
 Eigen::VectorXf RotationalScanMatcher::RotateHistogram(
     const Eigen::VectorXf& histogram, const float angle) {
   const float rotate_by_buckets = -angle * histogram.size() / M_PI;
@@ -172,22 +170,6 @@
   return histogram;
 }
 
-<<<<<<< HEAD
-=======
-RotationalScanMatcher::RotationalScanMatcher(const Eigen::VectorXf& histogram)
-    : histogram_(histogram) {}
-
-RotationalScanMatcher::RotationalScanMatcher(
-    const std::vector<std::pair<Eigen::VectorXf, float>>& histograms_at_angles)
-    : histogram_(
-          Eigen::VectorXf::Zero(histograms_at_angles.at(0).first.size())) {
-  for (const auto& histogram_at_angle : histograms_at_angles) {
-    histogram_ +=
-        RotateHistogram(histogram_at_angle.first, histogram_at_angle.second);
-  }
-}
-
->>>>>>> e29bb0ef
 std::vector<float> RotationalScanMatcher::Match(
     const Eigen::VectorXf& histogram, const float initial_angle,
     const std::vector<float>& angles) const {
