/*
 * Copyright 2016 The Cartographer Authors
 *
 * Licensed under the Apache License, Version 2.0 (the "License");
 * you may not use this file except in compliance with the License.
 * You may obtain a copy of the License at
 *
 *      http://www.apache.org/licenses/LICENSE-2.0
 *
 * Unless required by applicable law or agreed to in writing, software
 * distributed under the License is distributed on an "AS IS" BASIS,
 * WITHOUT WARRANTIES OR CONDITIONS OF ANY KIND, either express or implied.
 * See the License for the specific language governing permissions and
 * limitations under the License.
 */

#include "cartographer/mapping/internal/3d/scan_matching/rotational_scan_matcher.h"

#include <cmath>

#include "gtest/gtest.h"

namespace cartographer {
namespace mapping {
namespace scan_matching {
namespace {

TEST(RotationalScanMatcher3DTest, OnlySameHistogramIsScoreOne) {
  Eigen::VectorXf histogram(7);
  histogram << 1.f, 43.f, 0.5f, 0.3123f, 23.f, 42.f, 0.f;
<<<<<<< HEAD
  RotationalScanMatcher matcher(&histogram);
=======
  const std::vector<std::pair<Eigen::VectorXf, float>> histogram_at_angle = {
      {histogram, 0.f}};
  RotationalScanMatcher matcher(histogram_at_angle);
>>>>>>> e29bb0ef
  const auto scores = matcher.Match(histogram, 0.f, {0.f, 1.f});
  ASSERT_EQ(2, scores.size());
  EXPECT_NEAR(1.f, scores[0], 1e-6);
  EXPECT_GT(1.f, scores[1]);
}

TEST(RotationalScanMatcher3DTest, InterpolatesAsExpected) {
  constexpr int kNumBuckets = 10;
  constexpr float kAnglePerBucket = M_PI / kNumBuckets;
  constexpr float kNoInitialRotation = 0.f;
<<<<<<< HEAD
  const Eigen::VectorXf histogram = Eigen::VectorXf::Unit(kNumBuckets, 3);
  RotationalScanMatcher matcher(&histogram);
=======
  const std::vector<std::pair<Eigen::VectorXf, float>> histogram_at_angle = {
      {Eigen::VectorXf::Unit(kNumBuckets, 3), kNoInitialRotation}};
  RotationalScanMatcher matcher(histogram_at_angle);
>>>>>>> e29bb0ef
  for (float t = 0.f; t < 1.f; t += 0.1f) {
    // 't' is the fraction of overlap and we have to divide by the norm of the
    // histogram to get the expected score.
    const float expected_score = t / std::hypot(t, 1 - t);
    // We rotate the 't'-th fraction of a bucket into the matcher's histogram.
    auto scores = matcher.Match(Eigen::VectorXf::Unit(kNumBuckets, 2),
                                kNoInitialRotation, {t * kAnglePerBucket});
    ASSERT_EQ(1, scores.size());
    EXPECT_NEAR(expected_score, scores[0], 1e-6);
    // Also verify rotating out of a bucket.
    scores = matcher.Match(Eigen::VectorXf::Unit(kNumBuckets, 2),
                           kNoInitialRotation, {(2 - t) * kAnglePerBucket});
    ASSERT_EQ(1, scores.size());
    EXPECT_NEAR(expected_score, scores[0], 1e-6);
    // And into and out of a bucket with negative angle.
    scores =
        matcher.Match(Eigen::VectorXf::Unit(kNumBuckets, 4), kNoInitialRotation,
                      {-t * kAnglePerBucket, (t - 2) * kAnglePerBucket});
    ASSERT_EQ(2, scores.size());
    EXPECT_NEAR(expected_score, scores[0], 1e-6);
    EXPECT_NEAR(expected_score, scores[1], 1e-6);
  }
}

}  // namespace
}  // namespace scan_matching
}  // namespace mapping
}  // namespace cartographer<|MERGE_RESOLUTION|>--- conflicted
+++ resolved
@@ -28,13 +28,7 @@
 TEST(RotationalScanMatcher3DTest, OnlySameHistogramIsScoreOne) {
   Eigen::VectorXf histogram(7);
   histogram << 1.f, 43.f, 0.5f, 0.3123f, 23.f, 42.f, 0.f;
-<<<<<<< HEAD
   RotationalScanMatcher matcher(&histogram);
-=======
-  const std::vector<std::pair<Eigen::VectorXf, float>> histogram_at_angle = {
-      {histogram, 0.f}};
-  RotationalScanMatcher matcher(histogram_at_angle);
->>>>>>> e29bb0ef
   const auto scores = matcher.Match(histogram, 0.f, {0.f, 1.f});
   ASSERT_EQ(2, scores.size());
   EXPECT_NEAR(1.f, scores[0], 1e-6);
@@ -45,14 +39,8 @@
   constexpr int kNumBuckets = 10;
   constexpr float kAnglePerBucket = M_PI / kNumBuckets;
   constexpr float kNoInitialRotation = 0.f;
-<<<<<<< HEAD
-  const Eigen::VectorXf histogram = Eigen::VectorXf::Unit(kNumBuckets, 3);
-  RotationalScanMatcher matcher(&histogram);
-=======
-  const std::vector<std::pair<Eigen::VectorXf, float>> histogram_at_angle = {
-      {Eigen::VectorXf::Unit(kNumBuckets, 3), kNoInitialRotation}};
-  RotationalScanMatcher matcher(histogram_at_angle);
->>>>>>> e29bb0ef
+  const Eigen::VectorXf histogram_no_initial_rotation = Eigen::VectorXf::Unit(kNumBuckets, 3);
+  RotationalScanMatcher matcher(&histogram_no_initial_rotation);
   for (float t = 0.f; t < 1.f; t += 0.1f) {
     // 't' is the fraction of overlap and we have to divide by the norm of the
     // histogram to get the expected score.
