--- conflicted
+++ resolved
@@ -336,19 +336,6 @@
   if (motion_filter_.IsSimilar(time, pose_estimate)) {
     return nullptr;
   }
-<<<<<<< HEAD
-  // Querying the active submaps must be done here before calling
-  // InsertRangeData() since the queried values are valid for next insertion.
-  std::vector<std::shared_ptr<const mapping::Submap3D>> insertion_submaps;
-  for (const std::shared_ptr<mapping::Submap3D>& submap :
-       active_submaps_.submaps()) {
-    insertion_submaps.push_back(submap);
-  }
-=======
-  std::vector<std::shared_ptr<const mapping::Submap3D>> insertion_submaps =
-      active_submaps_.InsertRangeData(filtered_range_data_in_local,
-                                      gravity_alignment);
->>>>>>> c4c5fab5
   const Eigen::VectorXf rotational_scan_matcher_histogram =
       scan_matching::RotationalScanMatcher::ComputeHistogram(
           sensor::TransformPointCloud(
@@ -358,6 +345,7 @@
 
   const transform::Rigid3d inverse_gravity_to_local_map =
       pose_estimate * transform::Rigid3d::Rotation(gravity_alignment.inverse());
+      std::vector<std::shared_ptr<const mapping::Submap3D>> insertion_submaps =
   active_submaps_.InsertData(filtered_range_data_in_local, gravity_alignment,
                              rotational_scan_matcher_histogram,
                              inverse_gravity_to_local_map);
