/*
 * Copyright 2016 The Cartographer Authors
 *
 * Licensed under the Apache License, Version 2.0 (the "License");
 * you may not use this file except in compliance with the License.
 * You may obtain a copy of the License at
 *
 *      http://www.apache.org/licenses/LICENSE-2.0
 *
 * Unless required by applicable law or agreed to in writing, software
 * distributed under the License is distributed on an "AS IS" BASIS,
 * WITHOUT WARRANTIES OR CONDITIONS OF ANY KIND, either express or implied.
 * See the License for the specific language governing permissions and
 * limitations under the License.
 */

#include "cartographer/mapping/internal/3d/local_trajectory_builder_3d.h"

#include <memory>

#include "cartographer/common/make_unique.h"
#include "cartographer/common/time.h"
#include "cartographer/mapping/internal/3d/scan_matching/rotational_scan_matcher.h"
#include "cartographer/mapping/proto/3d/local_trajectory_builder_options_3d.pb.h"
#include "cartographer/mapping/proto/3d/submaps_options_3d.pb.h"
#include "cartographer/mapping/proto/scan_matching//ceres_scan_matcher_options_3d.pb.h"
#include "cartographer/mapping/proto/scan_matching//real_time_correlative_scan_matcher_options.pb.h"
#include "glog/logging.h"

namespace cartographer {
namespace mapping {

// TODO(spielawa): Adjust metrics for multi-trajectory. So far we assume a
// single trajectory.
static auto* kLocalSlamLatencyMetric = metrics::Gauge::Null();
static auto* kLocalSlamVoxelFilterFraction = metrics::Gauge::Null();
static auto* kLocalSlamScanMatcherFraction = metrics::Gauge::Null();
static auto* kLocalSlamInsertIntoSubmapFraction = metrics::Gauge::Null();
// TODO(spielawa): Add the following two metrics also to
// local_trajectory_builder_2d
static auto* kLocalSlamRealTimeRateRatio = metrics::Gauge::Null();
static auto* kLocalSlamCpuTimeRateRatio = metrics::Gauge::Null();
static auto* kRealTimeCorrelativeScanMatcherScoreMetric =
    metrics::Histogram::Null();
static auto* kCeresScanMatcherCostMetric = metrics::Histogram::Null();
static auto* kScanMatcherResidualDistanceMetric = metrics::Histogram::Null();
static auto* kScanMatcherResidualAngleMetric = metrics::Histogram::Null();

LocalTrajectoryBuilder3D::LocalTrajectoryBuilder3D(
    const mapping::proto::LocalTrajectoryBuilderOptions3D& options,
    const std::vector<std::string>& expected_range_sensor_ids)
    : options_(options),
      active_submaps_(options.submaps_options()),
      motion_filter_(options.motion_filter_options()),
      real_time_correlative_scan_matcher_(
          common::make_unique<scan_matching::RealTimeCorrelativeScanMatcher3D>(
              options_.real_time_correlative_scan_matcher_options())),
      ceres_scan_matcher_(
          common::make_unique<scan_matching::CeresScanMatcher3D>(
              options_.ceres_scan_matcher_options())),
      accumulated_range_data_{Eigen::Vector3f::Zero(), {}, {}},
      range_data_collator_(expected_range_sensor_ids) {}

LocalTrajectoryBuilder3D::~LocalTrajectoryBuilder3D() {}

std::unique_ptr<transform::Rigid3d> LocalTrajectoryBuilder3D::ScanMatch(
    const transform::Rigid3d& pose_prediction,
    const sensor::PointCloud& low_resolution_point_cloud_in_tracking,
    const sensor::PointCloud& high_resolution_point_cloud_in_tracking) {
  if (active_submaps_.submaps().empty()) {
    return common::make_unique<transform::Rigid3d>(pose_prediction);
  }
  std::shared_ptr<const mapping::Submap3D> matching_submap =
      active_submaps_.submaps().front();
  transform::Rigid3d initial_ceres_pose =
      matching_submap->local_pose().inverse() * pose_prediction;
  if (options_.use_online_correlative_scan_matching()) {
    // We take a copy since we use 'initial_ceres_pose' as an output argument.
    const transform::Rigid3d initial_pose = initial_ceres_pose;
    const double score = real_time_correlative_scan_matcher_->Match(
        initial_pose, high_resolution_point_cloud_in_tracking,
        matching_submap->high_resolution_hybrid_grid(), &initial_ceres_pose);
    kRealTimeCorrelativeScanMatcherScoreMetric->Observe(score);
  }

  transform::Rigid3d pose_observation_in_submap;
  ceres::Solver::Summary summary;
  ceres_scan_matcher_->Match(
      (matching_submap->local_pose().inverse() * pose_prediction).translation(),
      initial_ceres_pose,
      {{&high_resolution_point_cloud_in_tracking,
        &matching_submap->high_resolution_hybrid_grid()},
       {&low_resolution_point_cloud_in_tracking,
        &matching_submap->low_resolution_hybrid_grid()}},
      &pose_observation_in_submap, &summary);
  kCeresScanMatcherCostMetric->Observe(summary.final_cost);
  const double residual_distance = (pose_observation_in_submap.translation() -
                                    initial_ceres_pose.translation())
                                       .norm();
  kScanMatcherResidualDistanceMetric->Observe(residual_distance);
  const double residual_angle =
      pose_observation_in_submap.rotation().angularDistance(
          initial_ceres_pose.rotation());
  kScanMatcherResidualAngleMetric->Observe(residual_angle);
  return common::make_unique<transform::Rigid3d>(matching_submap->local_pose() *
                                                 pose_observation_in_submap);
}

void LocalTrajectoryBuilder3D::AddImuData(const sensor::ImuData& imu_data) {
  if (extrapolator_ != nullptr) {
    extrapolator_->AddImuData(imu_data);
    return;
  }
  // We derive velocities from poses which are at least 1 ms apart for numerical
  // stability. Usually poses known to the extrapolator will be further apart
  // in time and thus the last two are used.
  constexpr double kExtrapolationEstimationTimeSec = 0.001;
  extrapolator_ = mapping::PoseExtrapolator::InitializeWithImu(
      ::cartographer::common::FromSeconds(kExtrapolationEstimationTimeSec),
      options_.imu_gravity_time_constant(), imu_data);
}

std::unique_ptr<LocalTrajectoryBuilder3D::MatchingResult>
LocalTrajectoryBuilder3D::AddRangeData(
    const std::string& sensor_id,
    const sensor::TimedPointCloudData& unsynchronized_data) {
  auto synchronized_data =
      range_data_collator_.AddRangeData(sensor_id, unsynchronized_data);
  if (synchronized_data.ranges.empty()) {
    LOG(INFO) << "Range data collator filling buffer.";
    return nullptr;
  }

  const common::Time& time = synchronized_data.time;
  if (extrapolator_ == nullptr) {
    // Until we've initialized the extrapolator with our first IMU message, we
    // cannot compute the orientation of the rangefinder.
    LOG(INFO) << "IMU not yet initialized.";
    return nullptr;
  }

  CHECK(!synchronized_data.ranges.empty());
  CHECK_LE(synchronized_data.ranges.back().point_time[3], 0.f);
  const common::Time time_first_point =
      time +
      common::FromSeconds(synchronized_data.ranges.front().point_time[3]);
  if (time_first_point < extrapolator_->GetLastPoseTime()) {
    LOG(INFO) << "Extrapolator is still initializing.";
    return nullptr;
  }

  std::vector<sensor::TimedPointCloudOriginData::RangeMeasurement> hits =
      sensor::VoxelFilter(0.5f * options_.voxel_filter_size())
          .Filter(synchronized_data.ranges);

  std::vector<transform::Rigid3f> hits_poses;
  hits_poses.reserve(hits.size());
  bool warned = false;

  for (const auto& hit : hits) {
    common::Time time_point = time + common::FromSeconds(hit.point_time[3]);
    if (time_point < extrapolator_->GetLastExtrapolatedTime()) {
      if (!warned) {
        LOG(ERROR)
            << "Timestamp of individual range data point jumps backwards from "
            << extrapolator_->GetLastExtrapolatedTime() << " to " << time_point;
        warned = true;
      }
      time_point = extrapolator_->GetLastExtrapolatedTime();
    }
    hits_poses.push_back(
        extrapolator_->ExtrapolatePose(time_point).cast<float>());
  }

  if (num_accumulated_ == 0) {
    // 'accumulated_range_data_.origin' is not used.
    accumulated_range_data_ = sensor::RangeData{{}, {}, {}};
  }

  for (size_t i = 0; i < hits.size(); ++i) {
    const Eigen::Vector3f hit_in_local =
        hits_poses[i] * hits[i].point_time.head<3>();
    const Eigen::Vector3f origin_in_local =
        hits_poses[i] * synchronized_data.origins.at(hits[i].origin_index);
    const Eigen::Vector3f delta = hit_in_local - origin_in_local;
    const float range = delta.norm();
    if (range >= options_.min_range()) {
      if (range <= options_.max_range()) {
        accumulated_range_data_.returns.push_back(hit_in_local);
      } else {
        // We insert a ray cropped to 'max_range' as a miss for hits beyond the
        // maximum range. This way the free space up to the maximum range will
        // be updated.
        accumulated_range_data_.misses.push_back(
            origin_in_local + options_.max_range() / range * delta);
      }
    }
  }
  ++num_accumulated_;

  if (num_accumulated_ >= options_.num_accumulated_range_data()) {
    const common::Time current_sensor_time = synchronized_data.time;
    common::optional<common::Duration> sensor_duration;
    if (last_sensor_time_.has_value()) {
      sensor_duration = current_sensor_time - last_sensor_time_.value();
    }
    last_sensor_time_ = current_sensor_time;
    num_accumulated_ = 0;

    transform::Rigid3f current_pose =
        extrapolator_->ExtrapolatePose(time).cast<float>();

    const auto voxel_filter_start = std::chrono::steady_clock::now();
    const sensor::RangeData filtered_range_data = {
        current_pose.translation(),
        sensor::VoxelFilter(options_.voxel_filter_size())
            .Filter(accumulated_range_data_.returns),
        sensor::VoxelFilter(options_.voxel_filter_size())
            .Filter(accumulated_range_data_.misses)};
    const auto voxel_filter_stop = std::chrono::steady_clock::now();
    const auto voxel_filter_duration = voxel_filter_stop - voxel_filter_start;

    if (sensor_duration.has_value()) {
      const double voxel_filter_fraction =
          common::ToSeconds(voxel_filter_duration) /
          common::ToSeconds(sensor_duration.value());
      kLocalSlamVoxelFilterFraction->Set(voxel_filter_fraction);
    }

    return AddAccumulatedRangeData(
        time,
        sensor::TransformRangeData(filtered_range_data, current_pose.inverse()),
        sensor_duration);
  }
  return nullptr;
}

std::unique_ptr<LocalTrajectoryBuilder3D::MatchingResult>
LocalTrajectoryBuilder3D::AddAccumulatedRangeData(
    const common::Time time,
    const sensor::RangeData& filtered_range_data_in_tracking,
    const common::optional<common::Duration>& sensor_duration) {
  if (filtered_range_data_in_tracking.returns.empty()) {
    LOG(WARNING) << "Dropped empty range data.";
    return nullptr;
  }
  const transform::Rigid3d pose_prediction =
      extrapolator_->ExtrapolatePose(time);

  const auto scan_matcher_start = std::chrono::steady_clock::now();

  sensor::AdaptiveVoxelFilter adaptive_voxel_filter(
      options_.high_resolution_adaptive_voxel_filter_options());
  const sensor::PointCloud high_resolution_point_cloud_in_tracking =
      adaptive_voxel_filter.Filter(filtered_range_data_in_tracking.returns);
  if (high_resolution_point_cloud_in_tracking.empty()) {
    LOG(WARNING) << "Dropped empty high resolution point cloud data.";
    return nullptr;
  }
  sensor::AdaptiveVoxelFilter low_resolution_adaptive_voxel_filter(
      options_.low_resolution_adaptive_voxel_filter_options());
  const sensor::PointCloud low_resolution_point_cloud_in_tracking =
      low_resolution_adaptive_voxel_filter.Filter(
          filtered_range_data_in_tracking.returns);
  if (low_resolution_point_cloud_in_tracking.empty()) {
    LOG(WARNING) << "Dropped empty low resolution point cloud data.";
    return nullptr;
  }

  std::unique_ptr<transform::Rigid3d> pose_estimate =
      ScanMatch(pose_prediction, low_resolution_point_cloud_in_tracking,
                high_resolution_point_cloud_in_tracking);
  if (pose_estimate == nullptr) {
    LOG(WARNING) << "Scan matching failed.";
    return nullptr;
  }
  extrapolator_->AddPose(time, *pose_estimate);

  const auto scan_matcher_stop = std::chrono::steady_clock::now();
  const auto scan_matcher_duration = scan_matcher_stop - scan_matcher_start;
  if (sensor_duration.has_value()) {
    const double scan_matcher_fraction =
        common::ToSeconds(scan_matcher_duration) /
        common::ToSeconds(sensor_duration.value());
    kLocalSlamScanMatcherFraction->Set(scan_matcher_fraction);
  }

  const Eigen::Quaterniond gravity_alignment =
      extrapolator_->EstimateGravityOrientation(time);
  sensor::RangeData filtered_range_data_in_local = sensor::TransformRangeData(
      filtered_range_data_in_tracking, pose_estimate->cast<float>());

  const auto insert_into_submap_start = std::chrono::steady_clock::now();
  std::unique_ptr<InsertionResult> insertion_result = InsertIntoSubmap(
      time, filtered_range_data_in_local, filtered_range_data_in_tracking,
      high_resolution_point_cloud_in_tracking,
      low_resolution_point_cloud_in_tracking, *pose_estimate,
      gravity_alignment);
  const auto insert_into_submap_stop = std::chrono::steady_clock::now();

  const auto insert_into_submap_duration =
      insert_into_submap_stop - insert_into_submap_start;
  if (sensor_duration.has_value()) {
    const double insert_into_submap_fraction =
        common::ToSeconds(insert_into_submap_duration) /
        common::ToSeconds(sensor_duration.value());
    kLocalSlamInsertIntoSubmapFraction->Set(insert_into_submap_fraction);
  }
  const auto wall_time = std::chrono::steady_clock::now();
  const double cpu_thread_time_sec = common::GetThreadCpuTimeSeconds();
  if (last_wall_time_.has_value()) {
<<<<<<< HEAD
    const auto wall_time_duration =
        wall_time - last_wall_time_.value();
=======
    const auto wall_time_duration = wall_time - last_wall_time_.value();
>>>>>>> 1b11bef5
    kLocalSlamLatencyMetric->Set(common::ToSeconds(wall_time_duration));
    if (sensor_duration.has_value()) {
      kLocalSlamRealTimeRateRatio->Set(
          common::ToSeconds(sensor_duration.value()) /
          common::ToSeconds(wall_time_duration));
    }
  }
  if (last_thread_cpu_time_sec_.has_value()) {
    const double thread_cpu_duration =
        cpu_thread_time_sec - last_thread_cpu_time_sec_.value();
    if (sensor_duration.has_value()) {
      kLocalSlamCpuTimeRateRatio->Set(
          common::ToSeconds(sensor_duration.value()) / thread_cpu_duration);
    }
  }
  last_wall_time_ = wall_time;
  last_thread_cpu_time_sec_ = cpu_thread_time_sec;
  return common::make_unique<MatchingResult>(MatchingResult{
      time, *pose_estimate, std::move(filtered_range_data_in_local),
      std::move(insertion_result)});
}

void LocalTrajectoryBuilder3D::AddOdometryData(
    const sensor::OdometryData& odometry_data) {
  if (extrapolator_ == nullptr) {
    // Until we've initialized the extrapolator we cannot add odometry data.
    LOG(INFO) << "Extrapolator not yet initialized.";
    return;
  }
  extrapolator_->AddOdometryData(odometry_data);
}

std::unique_ptr<LocalTrajectoryBuilder3D::InsertionResult>
LocalTrajectoryBuilder3D::InsertIntoSubmap(
    const common::Time time,
    const sensor::RangeData& filtered_range_data_in_local,
    const sensor::RangeData& filtered_range_data_in_tracking,
    const sensor::PointCloud& high_resolution_point_cloud_in_tracking,
    const sensor::PointCloud& low_resolution_point_cloud_in_tracking,
    const transform::Rigid3d& pose_estimate,
    const Eigen::Quaterniond& gravity_alignment) {
  if (motion_filter_.IsSimilar(time, pose_estimate)) {
    return nullptr;
  }
  std::vector<std::shared_ptr<const mapping::Submap3D>> insertion_submaps =
      active_submaps_.InsertRangeData(filtered_range_data_in_local,
                                      gravity_alignment);
  const Eigen::VectorXf rotational_scan_matcher_histogram =
      scan_matching::RotationalScanMatcher::ComputeHistogram(
          sensor::TransformPointCloud(
              filtered_range_data_in_tracking.returns,
              transform::Rigid3f::Rotation(gravity_alignment.cast<float>())),
          options_.rotational_histogram_size());
  return common::make_unique<InsertionResult>(
      InsertionResult{std::make_shared<const mapping::TrajectoryNode::Data>(
                          mapping::TrajectoryNode::Data{
                              time,
                              gravity_alignment,
                              {},  // 'filtered_point_cloud' is only used in 2D.
                              high_resolution_point_cloud_in_tracking,
                              low_resolution_point_cloud_in_tracking,
                              rotational_scan_matcher_histogram,
                              pose_estimate}),
                      std::move(insertion_submaps)});
}

void LocalTrajectoryBuilder3D::RegisterMetrics(
    metrics::FamilyFactory* family_factory) {
  auto* latency = family_factory->NewGaugeFamily(
      "mapping_3d_local_trajectory_builder_latency",
      "Duration from first incoming point cloud in accumulation to local slam "
      "result");
  kLocalSlamLatencyMetric = latency->Add({});

  auto* voxel_filter_fraction = family_factory->NewGaugeFamily(
      "mapping_3d_local_trajectory_builder_voxel_filter_fraction",
      "Fraction of total sensor time taken up by voxel filter.");
  kLocalSlamVoxelFilterFraction = voxel_filter_fraction->Add({});

  auto* scan_matcher_fraction = family_factory->NewGaugeFamily(
      "mapping_3d_local_trajectory_builder_scan_matcher_fraction",
      "Fraction of total sensor time taken up by scan matcher.");
  kLocalSlamScanMatcherFraction = scan_matcher_fraction->Add({});

  auto* insert_into_submap_fraction = family_factory->NewGaugeFamily(
      "mapping_3d_local_trajectory_builder_insert_into_submap_fraction",
      "Fraction of total sensor time taken up by inserting into submap.");
  kLocalSlamInsertIntoSubmapFraction = insert_into_submap_fraction->Add({});

  auto* real_time_rate_ratio = family_factory->NewGaugeFamily(
      "mapping_3d_local_trajecotry_builder_real_time_rate_ratio",
      "sensor duration / wall clock duration.");
  kLocalSlamRealTimeRateRatio = real_time_rate_ratio->Add({});

  auto* cpu_time_rate_ratio = family_factory->NewGaugeFamily(
      "mapping_3d_local_trajecotry_builder_cpu_time_rate_ratio",
      "sensor duration / cpu duration.");
  kLocalSlamCpuTimeRateRatio = cpu_time_rate_ratio->Add({});

  auto score_boundaries = metrics::Histogram::FixedWidth(0.05, 20);
  auto* scores = family_factory->NewHistogramFamily(
      "mapping_3d_local_trajectory_builder_scores", "Local scan matcher scores",
      score_boundaries);
  kRealTimeCorrelativeScanMatcherScoreMetric =
      scores->Add({{"scan_matcher", "real_time_correlative"}});
  auto cost_boundaries = metrics::Histogram::ScaledPowersOf(2, 0.01, 100);
  auto* costs = family_factory->NewHistogramFamily(
      "mapping_3d_local_trajectory_builder_costs", "Local scan matcher costs",
      cost_boundaries);
  kCeresScanMatcherCostMetric = costs->Add({{"scan_matcher", "ceres"}});
  auto distance_boundaries = metrics::Histogram::ScaledPowersOf(2, 0.01, 10);
  auto* residuals = family_factory->NewHistogramFamily(
      "mapping_3d_local_trajectory_builder_residuals",
      "Local scan matcher residuals", distance_boundaries);
  kScanMatcherResidualDistanceMetric =
      residuals->Add({{"component", "distance"}});
  kScanMatcherResidualAngleMetric = residuals->Add({{"component", "angle"}});
}

}  // namespace mapping
}  // namespace cartographer<|MERGE_RESOLUTION|>--- conflicted
+++ resolved
@@ -38,8 +38,8 @@
 static auto* kLocalSlamInsertIntoSubmapFraction = metrics::Gauge::Null();
 // TODO(spielawa): Add the following two metrics also to
 // local_trajectory_builder_2d
-static auto* kLocalSlamRealTimeRateRatio = metrics::Gauge::Null();
-static auto* kLocalSlamCpuTimeRateRatio = metrics::Gauge::Null();
+static auto* kLocalSlamRealTimeRatio = metrics::Gauge::Null();
+static auto* kLocalSlamCpuRealTimeRatio = metrics::Gauge::Null();
 static auto* kRealTimeCorrelativeScanMatcherScoreMetric =
     metrics::Histogram::Null();
 static auto* kCeresScanMatcherCostMetric = metrics::Histogram::Null();
@@ -307,31 +307,26 @@
     kLocalSlamInsertIntoSubmapFraction->Set(insert_into_submap_fraction);
   }
   const auto wall_time = std::chrono::steady_clock::now();
-  const double cpu_thread_time_sec = common::GetThreadCpuTimeSeconds();
+  const double cpu_thread_time_seconds = common::GetThreadCpuTimeSeconds();
   if (last_wall_time_.has_value()) {
-<<<<<<< HEAD
-    const auto wall_time_duration =
-        wall_time - last_wall_time_.value();
-=======
     const auto wall_time_duration = wall_time - last_wall_time_.value();
->>>>>>> 1b11bef5
     kLocalSlamLatencyMetric->Set(common::ToSeconds(wall_time_duration));
     if (sensor_duration.has_value()) {
-      kLocalSlamRealTimeRateRatio->Set(
+      kLocalSlamRealTimeRatio->Set(
           common::ToSeconds(sensor_duration.value()) /
           common::ToSeconds(wall_time_duration));
     }
   }
-  if (last_thread_cpu_time_sec_.has_value()) {
-    const double thread_cpu_duration =
-        cpu_thread_time_sec - last_thread_cpu_time_sec_.value();
+  if (last_thread_cpu_time_seconds_.has_value()) {
+    const double e_seconds =
+        cpu_thread_time_seconds - last_thread_cpu_time_seconds_.value();
     if (sensor_duration.has_value()) {
-      kLocalSlamCpuTimeRateRatio->Set(
-          common::ToSeconds(sensor_duration.value()) / thread_cpu_duration);
+      kLocalSlamCpuRealTimeRatio->Set(
+          common::ToSeconds(sensor_duration.value()) / e_seconds);
     }
   }
   last_wall_time_ = wall_time;
-  last_thread_cpu_time_sec_ = cpu_thread_time_sec;
+  last_thread_cpu_time_seconds_ = cpu_thread_time_seconds;
   return common::make_unique<MatchingResult>(MatchingResult{
       time, *pose_estimate, std::move(filtered_range_data_in_local),
       std::move(insertion_result)});
@@ -407,12 +402,12 @@
   auto* real_time_rate_ratio = family_factory->NewGaugeFamily(
       "mapping_3d_local_trajecotry_builder_real_time_rate_ratio",
       "sensor duration / wall clock duration.");
-  kLocalSlamRealTimeRateRatio = real_time_rate_ratio->Add({});
+  kLocalSlamRealTimeRatio = real_time_rate_ratio->Add({});
 
   auto* cpu_time_rate_ratio = family_factory->NewGaugeFamily(
       "mapping_3d_local_trajecotry_builder_cpu_time_rate_ratio",
       "sensor duration / cpu duration.");
-  kLocalSlamCpuTimeRateRatio = cpu_time_rate_ratio->Add({});
+  kLocalSlamCpuRealTimeRatio = cpu_time_rate_ratio->Add({});
 
   auto score_boundaries = metrics::Histogram::FixedWidth(0.05, 20);
   auto* scores = family_factory->NewHistogramFamily(
