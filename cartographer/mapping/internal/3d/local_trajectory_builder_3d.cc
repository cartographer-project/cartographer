/*
 * Copyright 2016 The Cartographer Authors
 *
 * Licensed under the Apache License, Version 2.0 (the "License");
 * you may not use this file except in compliance with the License.
 * You may obtain a copy of the License at
 *
 *      http://www.apache.org/licenses/LICENSE-2.0
 *
 * Unless required by applicable law or agreed to in writing, software
 * distributed under the License is distributed on an "AS IS" BASIS,
 * WITHOUT WARRANTIES OR CONDITIONS OF ANY KIND, either express or implied.
 * See the License for the specific language governing permissions and
 * limitations under the License.
 */

#include "cartographer/mapping/internal/3d/local_trajectory_builder_3d.h"

#include <memory>

#include "cartographer/common/make_unique.h"
#include "cartographer/common/time.h"
#include "cartographer/mapping/internal/3d/scan_matching/rotational_scan_matcher.h"
#include "cartographer/mapping/proto/3d/local_trajectory_builder_options_3d.pb.h"
#include "cartographer/mapping/proto/3d/submaps_options_3d.pb.h"
#include "cartographer/mapping/proto/scan_matching//ceres_scan_matcher_options_3d.pb.h"
#include "cartographer/mapping/proto/scan_matching//real_time_correlative_scan_matcher_options.pb.h"
#include "glog/logging.h"

namespace cartographer {
namespace mapping {

static auto* kLocalSlamLatencyMetric = metrics::Gauge::Null();
static auto* kLocalSlamVoxelFilterFraction = metrics::Gauge::Null();
static auto* kLocalSlamScanMatcherFraction = metrics::Gauge::Null();
static auto* kLocalSlamInsertIntoSubmapFraction = metrics::Gauge::Null();
static auto* kRealTimeCorrelativeScanMatcherScoreMetric =
    metrics::Histogram::Null();
static auto* kCeresScanMatcherCostMetric = metrics::Histogram::Null();
static auto* kScanMatcherResidualDistanceMetric = metrics::Histogram::Null();
static auto* kScanMatcherResidualAngleMetric = metrics::Histogram::Null();

LocalTrajectoryBuilder3D::LocalTrajectoryBuilder3D(
    const mapping::proto::LocalTrajectoryBuilderOptions3D& options,
    const std::vector<std::string>& expected_range_sensor_ids)
    : options_(options),
      active_submaps_(options.submaps_options()),
      motion_filter_(options.motion_filter_options()),
      real_time_correlative_scan_matcher_(
          common::make_unique<scan_matching::RealTimeCorrelativeScanMatcher3D>(
              options_.real_time_correlative_scan_matcher_options())),
      ceres_scan_matcher_(
          common::make_unique<scan_matching::CeresScanMatcher3D>(
              options_.ceres_scan_matcher_options())),
      accumulated_range_data_{Eigen::Vector3f::Zero(), {}, {}},
      range_data_collator_(expected_range_sensor_ids) {}

LocalTrajectoryBuilder3D::~LocalTrajectoryBuilder3D() {}

std::unique_ptr<transform::Rigid3d> LocalTrajectoryBuilder3D::ScanMatch(
    const transform::Rigid3d& pose_prediction,
    const sensor::PointCloud& low_resolution_point_cloud_in_tracking,
    const sensor::PointCloud& high_resolution_point_cloud_in_tracking) {
<<<<<<< HEAD
  if (low_resolution_point_cloud_in_tracking.empty()) {
    LOG(WARNING) << "Dropped empty low resolution point cloud data.";
    return nullptr;
  }
  if (active_submaps_.submaps().empty()) {
    return common::make_unique<transform::Rigid3d>(pose_prediction);
  }
=======
>>>>>>> 120c216c
  std::shared_ptr<const mapping::Submap3D> matching_submap =
      active_submaps_.submaps().front();
  transform::Rigid3d initial_ceres_pose =
      matching_submap->local_pose().inverse() * pose_prediction;
  if (options_.use_online_correlative_scan_matching()) {
    // We take a copy since we use 'initial_ceres_pose' as an output argument.
    const transform::Rigid3d initial_pose = initial_ceres_pose;
    const double score = real_time_correlative_scan_matcher_->Match(
        initial_pose, high_resolution_point_cloud_in_tracking,
        matching_submap->high_resolution_hybrid_grid(), &initial_ceres_pose);
    kRealTimeCorrelativeScanMatcherScoreMetric->Observe(score);
  }

  transform::Rigid3d pose_observation_in_submap;
  ceres::Solver::Summary summary;
  ceres_scan_matcher_->Match(
      (matching_submap->local_pose().inverse() * pose_prediction).translation(),
      initial_ceres_pose,
      {{&high_resolution_point_cloud_in_tracking,
        &matching_submap->high_resolution_hybrid_grid()},
       {&low_resolution_point_cloud_in_tracking,
        &matching_submap->low_resolution_hybrid_grid()}},
      &pose_observation_in_submap, &summary);
  kCeresScanMatcherCostMetric->Observe(summary.final_cost);
  const double residual_distance = (pose_observation_in_submap.translation() -
                                    initial_ceres_pose.translation())
                                       .norm();
  kScanMatcherResidualDistanceMetric->Observe(residual_distance);
  const double residual_angle =
      pose_observation_in_submap.rotation().angularDistance(
          initial_ceres_pose.rotation());
  kScanMatcherResidualAngleMetric->Observe(residual_angle);
  return common::make_unique<transform::Rigid3d>(matching_submap->local_pose() *
                                                 pose_observation_in_submap);
}

void LocalTrajectoryBuilder3D::AddImuData(const sensor::ImuData& imu_data) {
  if (extrapolator_ != nullptr) {
    extrapolator_->AddImuData(imu_data);
    return;
  }
  // We derive velocities from poses which are at least 1 ms apart for numerical
  // stability. Usually poses known to the extrapolator will be further apart
  // in time and thus the last two are used.
  constexpr double kExtrapolationEstimationTimeSec = 0.001;
  extrapolator_ = mapping::PoseExtrapolator::InitializeWithImu(
      ::cartographer::common::FromSeconds(kExtrapolationEstimationTimeSec),
      options_.imu_gravity_time_constant(), imu_data);
}

std::unique_ptr<LocalTrajectoryBuilder3D::MatchingResult>
LocalTrajectoryBuilder3D::AddRangeData(
    const std::string& sensor_id,
    const sensor::TimedPointCloudData& unsynchronized_data) {
  auto synchronized_data =
      range_data_collator_.AddRangeData(sensor_id, unsynchronized_data);
  if (synchronized_data.ranges.empty()) {
    LOG(INFO) << "Range data collator filling buffer.";
    return nullptr;
  }

  const common::Time& time = synchronized_data.time;
  if (extrapolator_ == nullptr) {
    // Until we've initialized the extrapolator with our first IMU message, we
    // cannot compute the orientation of the rangefinder.
    LOG(INFO) << "IMU not yet initialized.";
    return nullptr;
  }

  CHECK(!synchronized_data.ranges.empty());
  CHECK_LE(synchronized_data.ranges.back().point_time[3], 0.f);
  const common::Time time_first_point =
      time +
      common::FromSeconds(synchronized_data.ranges.front().point_time[3]);
  if (time_first_point < extrapolator_->GetLastPoseTime()) {
    LOG(INFO) << "Extrapolator is still initializing.";
    return nullptr;
  }

  std::vector<sensor::TimedPointCloudOriginData::RangeMeasurement> hits =
      sensor::VoxelFilter(0.5f * options_.voxel_filter_size())
          .Filter(synchronized_data.ranges);

  std::vector<transform::Rigid3f> hits_poses;
  hits_poses.reserve(hits.size());
  bool warned = false;

  for (const auto& hit : hits) {
    common::Time time_point = time + common::FromSeconds(hit.point_time[3]);
    if (time_point < extrapolator_->GetLastExtrapolatedTime()) {
      if (!warned) {
        LOG(ERROR)
            << "Timestamp of individual range data point jumps backwards from "
            << extrapolator_->GetLastExtrapolatedTime() << " to " << time_point;
        warned = true;
      }
      time_point = extrapolator_->GetLastExtrapolatedTime();
    }
    hits_poses.push_back(
        extrapolator_->ExtrapolatePose(time_point).cast<float>());
  }

  if (num_accumulated_ == 0) {
    // 'accumulated_range_data_.origin' is not used.
    accumulated_range_data_ = sensor::RangeData{{}, {}, {}};
  }

  for (size_t i = 0; i < hits.size(); ++i) {
    const Eigen::Vector3f hit_in_local =
        hits_poses[i] * hits[i].point_time.head<3>();
    const Eigen::Vector3f origin_in_local =
        hits_poses[i] * synchronized_data.origins.at(hits[i].origin_index);
    const Eigen::Vector3f delta = hit_in_local - origin_in_local;
    const float range = delta.norm();
    if (range >= options_.min_range()) {
      if (range <= options_.max_range()) {
        accumulated_range_data_.returns.push_back(hit_in_local);
      } else {
        // We insert a ray cropped to 'max_range' as a miss for hits beyond the
        // maximum range. This way the free space up to the maximum range will
        // be updated.
        accumulated_range_data_.misses.push_back(
            origin_in_local + options_.max_range() / range * delta);
      }
    }
  }
  ++num_accumulated_;

  if (num_accumulated_ >= options_.num_accumulated_range_data()) {
    const common::Time current_sensor_time = synchronized_data.time;
    common::optional<common::Duration> sensor_duration;
    if (last_sensor_time_.has_value()) {
      sensor_duration = current_sensor_time - last_sensor_time_.value();
    }
    last_sensor_time_ = current_sensor_time;
    num_accumulated_ = 0;

    transform::Rigid3f current_pose =
        extrapolator_->ExtrapolatePose(time).cast<float>();

    const auto voxel_filter_start = std::chrono::steady_clock::now();
    const sensor::RangeData filtered_range_data = {
        current_pose.translation(),
        sensor::VoxelFilter(options_.voxel_filter_size())
            .Filter(accumulated_range_data_.returns),
        sensor::VoxelFilter(options_.voxel_filter_size())
            .Filter(accumulated_range_data_.misses)};
    const auto voxel_filter_stop = std::chrono::steady_clock::now();
    const auto voxel_filter_duration = voxel_filter_stop - voxel_filter_start;

    if (sensor_duration.has_value()) {
      const double voxel_filter_fraction =
          common::ToSeconds(voxel_filter_duration) /
          common::ToSeconds(sensor_duration.value());
      kLocalSlamVoxelFilterFraction->Set(voxel_filter_fraction);
    }

    return AddAccumulatedRangeData(
        time,
        sensor::TransformRangeData(filtered_range_data, current_pose.inverse()),
        sensor_duration);
  }
  return nullptr;
}

std::unique_ptr<LocalTrajectoryBuilder3D::MatchingResult>
LocalTrajectoryBuilder3D::AddAccumulatedRangeData(
    const common::Time time,
    const sensor::RangeData& filtered_range_data_in_tracking,
    const common::optional<common::Duration>& sensor_duration) {
  if (filtered_range_data_in_tracking.returns.empty()) {
    LOG(WARNING) << "Dropped empty range data.";
    return nullptr;
  }
<<<<<<< HEAD
=======
  const transform::Rigid3d pose_prediction =
      extrapolator_->ExtrapolatePose(time);

  const auto scan_matcher_start = std::chrono::steady_clock::now();
>>>>>>> 120c216c

  sensor::AdaptiveVoxelFilter adaptive_voxel_filter(
      options_.high_resolution_adaptive_voxel_filter_options());
  const sensor::PointCloud high_resolution_point_cloud_in_tracking =
      adaptive_voxel_filter.Filter(filtered_range_data_in_tracking.returns);
  if (high_resolution_point_cloud_in_tracking.empty()) {
    LOG(WARNING) << "Dropped empty high resolution point cloud data.";
    return nullptr;
  }
<<<<<<< HEAD
=======

>>>>>>> 120c216c
  sensor::AdaptiveVoxelFilter low_resolution_adaptive_voxel_filter(
      options_.low_resolution_adaptive_voxel_filter_options());
  const sensor::PointCloud low_resolution_point_cloud_in_tracking =
      low_resolution_adaptive_voxel_filter.Filter(
          filtered_range_data_in_tracking.returns);
  if (low_resolution_point_cloud_in_tracking.empty()) {
    LOG(WARNING) << "Dropped empty low resolution point cloud data.";
    return nullptr;
  }

<<<<<<< HEAD
  const transform::Rigid3d pose_prediction =
      extrapolator_->ExtrapolatePose(time);
=======
>>>>>>> 120c216c
  std::unique_ptr<transform::Rigid3d> pose_estimate =
      ScanMatch(pose_prediction, low_resolution_point_cloud_in_tracking,
                high_resolution_point_cloud_in_tracking);
  if (pose_estimate == nullptr) {
    LOG(WARNING) << "Scan matching failed.";
    return nullptr;
  }
  extrapolator_->AddPose(time, *pose_estimate);
<<<<<<< HEAD
=======

  const auto scan_matcher_stop = std::chrono::steady_clock::now();
  const auto scan_matcher_duration = scan_matcher_stop - scan_matcher_start;
  if (sensor_duration.has_value()) {
    const double scan_matcher_fraction =
        common::ToSeconds(scan_matcher_duration) /
        common::ToSeconds(sensor_duration.value());
    kLocalSlamScanMatcherFraction->Set(scan_matcher_fraction);
  }

>>>>>>> 120c216c
  const Eigen::Quaterniond gravity_alignment =
      extrapolator_->EstimateGravityOrientation(time);
  sensor::RangeData filtered_range_data_in_local = sensor::TransformRangeData(
      filtered_range_data_in_tracking, pose_estimate->cast<float>());
<<<<<<< HEAD
=======

  const auto insert_into_submap_start = std::chrono::steady_clock::now();
>>>>>>> 120c216c
  std::unique_ptr<InsertionResult> insertion_result = InsertIntoSubmap(
      time, filtered_range_data_in_local, filtered_range_data_in_tracking,
      high_resolution_point_cloud_in_tracking,
      low_resolution_point_cloud_in_tracking, *pose_estimate,
      gravity_alignment);
<<<<<<< HEAD
  auto duration = std::chrono::steady_clock::now() - accumulation_started_;
  kLocalSlamLatencyMetric->Set(
      std::chrono::duration_cast<std::chrono::duration<double>>(duration)
          .count());
=======
  const auto insert_into_submap_stop = std::chrono::steady_clock::now();

  const auto insert_into_submap_duration =
      insert_into_submap_stop - insert_into_submap_start;
  if (sensor_duration.has_value()) {
    const double insert_into_submap_fraction =
        common::ToSeconds(insert_into_submap_duration) /
        common::ToSeconds(sensor_duration.value());
    kLocalSlamInsertIntoSubmapFraction->Set(insert_into_submap_fraction);
  }
  const auto accumulation_stop = std::chrono::steady_clock::now();
  if (last_accumulation_stop_.has_value()) {
    const auto accumulation_duration =
        accumulation_stop - last_accumulation_stop_.value();
    kLocalSlamLatencyMetric->Set(common::ToSeconds(accumulation_duration));
  }
  last_accumulation_stop_ = accumulation_stop;
>>>>>>> 120c216c
  return common::make_unique<MatchingResult>(MatchingResult{
      time, *pose_estimate, std::move(filtered_range_data_in_local),
      std::move(insertion_result)});
}

void LocalTrajectoryBuilder3D::AddOdometryData(
    const sensor::OdometryData& odometry_data) {
  if (extrapolator_ == nullptr) {
    // Until we've initialized the extrapolator we cannot add odometry data.
    LOG(INFO) << "Extrapolator not yet initialized.";
    return;
  }
  extrapolator_->AddOdometryData(odometry_data);
}

std::unique_ptr<LocalTrajectoryBuilder3D::InsertionResult>
LocalTrajectoryBuilder3D::InsertIntoSubmap(
    const common::Time time,
    const sensor::RangeData& filtered_range_data_in_local,
    const sensor::RangeData& filtered_range_data_in_tracking,
    const sensor::PointCloud& high_resolution_point_cloud_in_tracking,
    const sensor::PointCloud& low_resolution_point_cloud_in_tracking,
    const transform::Rigid3d& pose_estimate,
    const Eigen::Quaterniond& gravity_alignment) {
  if (motion_filter_.IsSimilar(time, pose_estimate)) {
    return nullptr;
  }

  active_submaps_.InsertRangeData(filtered_range_data_in_local,
                                  gravity_alignment);
  std::vector<std::shared_ptr<const mapping::Submap3D>> insertion_submaps;
  for (const std::shared_ptr<mapping::Submap3D>& submap :
       active_submaps_.submaps()) {
    insertion_submaps.push_back(submap);
  }

  const Eigen::VectorXf rotational_scan_matcher_histogram =
      scan_matching::RotationalScanMatcher::ComputeHistogram(
          sensor::TransformPointCloud(
              filtered_range_data_in_tracking.returns,
              transform::Rigid3f::Rotation(gravity_alignment.cast<float>())),
          options_.rotational_histogram_size());
  return common::make_unique<InsertionResult>(
      InsertionResult{std::make_shared<const mapping::TrajectoryNode::Data>(
                          mapping::TrajectoryNode::Data{
                              time,
                              gravity_alignment,
                              {},  // 'filtered_point_cloud' is only used in 2D.
                              high_resolution_point_cloud_in_tracking,
                              low_resolution_point_cloud_in_tracking,
                              rotational_scan_matcher_histogram,
                              pose_estimate}),
                      std::move(insertion_submaps)});
}

void LocalTrajectoryBuilder3D::RegisterMetrics(
    metrics::FamilyFactory* family_factory) {
  auto* latency = family_factory->NewGaugeFamily(
      "mapping_3d_local_trajectory_builder_latency",
      "Duration from first incoming point cloud in accumulation to local slam "
      "result");

  auto* voxel_filter_fraction = family_factory->NewGaugeFamily(
      "mapping_3d_local_trajectory_builder_voxel_filter_fraction",
      "Fraction of total sensor time taken up by voxel filter.");
  kLocalSlamVoxelFilterFraction = voxel_filter_fraction->Add({});

  auto* scan_matcher_fraction = family_factory->NewGaugeFamily(
      "mapping_3d_local_trajectory_builder_scan_matcher_fraction",
      "Fraction of total sensor time taken up by scan matcher.");
  kLocalSlamScanMatcherFraction = scan_matcher_fraction->Add({});

  auto* insert_into_submap_fraction = family_factory->NewGaugeFamily(
      "mapping_3d_local_trajectory_builder"
      "insert_into_submap_fraction",
      "Fraction of total sensor time taken up by inserting into submap.");
  kLocalSlamInsertIntoSubmapFraction = insert_into_submap_fraction->Add({});

  kLocalSlamLatencyMetric = latency->Add({});
  auto score_boundaries = metrics::Histogram::FixedWidth(0.05, 20);
  auto* scores = family_factory->NewHistogramFamily(
      "mapping_3d_local_trajectory_builder_scores", "Local scan matcher scores",
      score_boundaries);
  kRealTimeCorrelativeScanMatcherScoreMetric =
      scores->Add({{"scan_matcher", "real_time_correlative"}});
  auto cost_boundaries = metrics::Histogram::ScaledPowersOf(2, 0.01, 100);
  auto* costs = family_factory->NewHistogramFamily(
      "mapping_3d_local_trajectory_builder_costs", "Local scan matcher costs",
      cost_boundaries);
  kCeresScanMatcherCostMetric = costs->Add({{"scan_matcher", "ceres"}});
  auto distance_boundaries = metrics::Histogram::ScaledPowersOf(2, 0.01, 10);
  auto* residuals = family_factory->NewHistogramFamily(
      "mapping_3d_local_trajectory_builder_residuals",
      "Local scan matcher residuals", distance_boundaries);
  kScanMatcherResidualDistanceMetric =
      residuals->Add({{"component", "distance"}});
  kScanMatcherResidualAngleMetric = residuals->Add({{"component", "angle"}});
}

}  // namespace mapping
}  // namespace cartographer<|MERGE_RESOLUTION|>--- conflicted
+++ resolved
@@ -61,16 +61,6 @@
     const transform::Rigid3d& pose_prediction,
     const sensor::PointCloud& low_resolution_point_cloud_in_tracking,
     const sensor::PointCloud& high_resolution_point_cloud_in_tracking) {
-<<<<<<< HEAD
-  if (low_resolution_point_cloud_in_tracking.empty()) {
-    LOG(WARNING) << "Dropped empty low resolution point cloud data.";
-    return nullptr;
-  }
-  if (active_submaps_.submaps().empty()) {
-    return common::make_unique<transform::Rigid3d>(pose_prediction);
-  }
-=======
->>>>>>> 120c216c
   std::shared_ptr<const mapping::Submap3D> matching_submap =
       active_submaps_.submaps().front();
   transform::Rigid3d initial_ceres_pose =
@@ -245,13 +235,10 @@
     LOG(WARNING) << "Dropped empty range data.";
     return nullptr;
   }
-<<<<<<< HEAD
-=======
   const transform::Rigid3d pose_prediction =
       extrapolator_->ExtrapolatePose(time);
 
   const auto scan_matcher_start = std::chrono::steady_clock::now();
->>>>>>> 120c216c
 
   sensor::AdaptiveVoxelFilter adaptive_voxel_filter(
       options_.high_resolution_adaptive_voxel_filter_options());
@@ -261,10 +248,6 @@
     LOG(WARNING) << "Dropped empty high resolution point cloud data.";
     return nullptr;
   }
-<<<<<<< HEAD
-=======
-
->>>>>>> 120c216c
   sensor::AdaptiveVoxelFilter low_resolution_adaptive_voxel_filter(
       options_.low_resolution_adaptive_voxel_filter_options());
   const sensor::PointCloud low_resolution_point_cloud_in_tracking =
@@ -275,11 +258,6 @@
     return nullptr;
   }
 
-<<<<<<< HEAD
-  const transform::Rigid3d pose_prediction =
-      extrapolator_->ExtrapolatePose(time);
-=======
->>>>>>> 120c216c
   std::unique_ptr<transform::Rigid3d> pose_estimate =
       ScanMatch(pose_prediction, low_resolution_point_cloud_in_tracking,
                 high_resolution_point_cloud_in_tracking);
@@ -288,8 +266,6 @@
     return nullptr;
   }
   extrapolator_->AddPose(time, *pose_estimate);
-<<<<<<< HEAD
-=======
 
   const auto scan_matcher_stop = std::chrono::steady_clock::now();
   const auto scan_matcher_duration = scan_matcher_stop - scan_matcher_start;
@@ -300,27 +276,17 @@
     kLocalSlamScanMatcherFraction->Set(scan_matcher_fraction);
   }
 
->>>>>>> 120c216c
   const Eigen::Quaterniond gravity_alignment =
       extrapolator_->EstimateGravityOrientation(time);
   sensor::RangeData filtered_range_data_in_local = sensor::TransformRangeData(
       filtered_range_data_in_tracking, pose_estimate->cast<float>());
-<<<<<<< HEAD
-=======
 
   const auto insert_into_submap_start = std::chrono::steady_clock::now();
->>>>>>> 120c216c
   std::unique_ptr<InsertionResult> insertion_result = InsertIntoSubmap(
       time, filtered_range_data_in_local, filtered_range_data_in_tracking,
       high_resolution_point_cloud_in_tracking,
       low_resolution_point_cloud_in_tracking, *pose_estimate,
       gravity_alignment);
-<<<<<<< HEAD
-  auto duration = std::chrono::steady_clock::now() - accumulation_started_;
-  kLocalSlamLatencyMetric->Set(
-      std::chrono::duration_cast<std::chrono::duration<double>>(duration)
-          .count());
-=======
   const auto insert_into_submap_stop = std::chrono::steady_clock::now();
 
   const auto insert_into_submap_duration =
@@ -338,7 +304,6 @@
     kLocalSlamLatencyMetric->Set(common::ToSeconds(accumulation_duration));
   }
   last_accumulation_stop_ = accumulation_stop;
->>>>>>> 120c216c
   return common::make_unique<MatchingResult>(MatchingResult{
       time, *pose_estimate, std::move(filtered_range_data_in_local),
       std::move(insertion_result)});
