--- conflicted
+++ resolved
@@ -152,7 +152,9 @@
   } else if (work_item() == WorkItem::Result::kRunOptimization) {
     work_queue_ = common::make_unique<WorkQueue>();
     constraint_builder_.WhenDone(
-        std::bind(&PoseGraph3D::HandleWorkQueue, this, std::placeholders::_1));
+        [this](const constraints::ConstraintBuilder3D::Result& result) {
+          HandleWorkQueue(result);
+        });
   }
 }
 
@@ -343,23 +345,7 @@
   ++num_nodes_since_last_loop_closure_;
   if (options_.optimize_every_n_nodes() > 0 &&
       num_nodes_since_last_loop_closure_ > options_.optimize_every_n_nodes()) {
-<<<<<<< HEAD
-    DispatchOptimization();
-  }
-}
-
-void PoseGraph3D::DispatchOptimization() {
-  run_loop_closure_ = true;
-  // If there is a 'work_queue_' already, some other thread will take care.
-  if (work_queue_ == nullptr) {
-    work_queue_ = common::make_unique<WorkQueue>();
-    constraint_builder_.WhenDone(
-        [this](const constraints::ConstraintBuilder3D::Result& result) {
-          HandleWorkQueue(result);
-        });
-=======
     return WorkItem::Result::kRunOptimization;
->>>>>>> 9f103922
   }
   return WorkItem::Result::kDoNotRunOptimization;
 }
