/*
 * Copyright 2016 The Cartographer Authors
 *
 * Licensed under the Apache License, Version 2.0 (the "License");
 * you may not use this file except in compliance with the License.
 * You may obtain a copy of the License at
 *
 *      http://www.apache.org/licenses/LICENSE-2.0
 *
 * Unless required by applicable law or agreed to in writing, software
 * distributed under the License is distributed on an "AS IS" BASIS,
 * WITHOUT WARRANTIES OR CONDITIONS OF ANY KIND, either express or implied.
 * See the License for the specific language governing permissions and
 * limitations under the License.
 */

#include "cartographer/mapping/internal/3d/pose_graph_3d.h"

#include <algorithm>
#include <cmath>
#include <cstdio>
#include <functional>
#include <iomanip>
#include <iostream>
#include <limits>
#include <memory>
#include <sstream>
#include <string>

#include "Eigen/Eigenvalues"
#include "cartographer/common/make_unique.h"
#include "cartographer/common/math.h"
#include "cartographer/mapping/proto/pose_graph/constraint_builder_options.pb.h"
#include "cartographer/sensor/compressed_point_cloud.h"
#include "cartographer/sensor/internal/voxel_filter.h"
#include "cartographer/transform/transform.h"
#include "glog/logging.h"

namespace cartographer {
namespace mapping {

static auto* kWorkQueueDelayMetric = metrics::Gauge::Null();

PoseGraph3D::PoseGraph3D(
    const proto::PoseGraphOptions& options,
    std::unique_ptr<optimization::OptimizationProblem3D> optimization_problem,
    common::ThreadPool* thread_pool)
    : options_(options),
      optimization_problem_(std::move(optimization_problem)),
      constraint_builder_(options_.constraint_builder_options(), thread_pool),
      thread_pool_(thread_pool) {}

PoseGraph3D::~PoseGraph3D() {
  WaitForAllComputations();
  common::MutexLocker locker(&work_queue_mutex_);
  CHECK(work_queue_ == nullptr);
}

std::vector<SubmapId> PoseGraph3D::InitializeGlobalSubmapPoses(
    const int trajectory_id, const common::Time time,
    const std::vector<std::shared_ptr<const Submap3D>>& insertion_submaps) {
  CHECK(!insertion_submaps.empty());
  const auto& submap_data = optimization_problem_->submap_data();
  if (insertion_submaps.size() == 1) {
    // If we don't already have an entry for the first submap, add one.
    if (submap_data.SizeOfTrajectoryOrZero(trajectory_id) == 0) {
      if (data_.initial_trajectory_poses.count(trajectory_id) > 0) {
        data_.trajectory_connectivity_state.Connect(
            trajectory_id,
            data_.initial_trajectory_poses.at(trajectory_id).to_trajectory_id,
            time);
      }
      optimization_problem_->AddSubmap(
          trajectory_id, ComputeLocalToGlobalTransform(
                             data_.global_submap_poses_3d, trajectory_id) *
                             insertion_submaps[0]->local_pose());
    }
    CHECK_EQ(1, submap_data.SizeOfTrajectoryOrZero(trajectory_id));
    const SubmapId submap_id{trajectory_id, 0};
    CHECK(data_.submap_data.at(submap_id).submap == insertion_submaps.front());
    return {submap_id};
  }
  CHECK_EQ(2, insertion_submaps.size());
  const auto end_it = submap_data.EndOfTrajectory(trajectory_id);
  CHECK(submap_data.BeginOfTrajectory(trajectory_id) != end_it);
  const SubmapId last_submap_id = std::prev(end_it)->id;
  if (data_.submap_data.at(last_submap_id).submap ==
      insertion_submaps.front()) {
    // In this case, 'last_submap_id' is the ID of 'insertions_submaps.front()'
    // and 'insertions_submaps.back()' is new.
    const auto& first_submap_pose = submap_data.at(last_submap_id).global_pose;
    optimization_problem_->AddSubmap(
        trajectory_id, first_submap_pose *
                           insertion_submaps[0]->local_pose().inverse() *
                           insertion_submaps[1]->local_pose());
    return {last_submap_id,
            SubmapId{trajectory_id, last_submap_id.submap_index + 1}};
  }
  CHECK(data_.submap_data.at(last_submap_id).submap ==
        insertion_submaps.back());
  const SubmapId front_submap_id{trajectory_id,
                                 last_submap_id.submap_index - 1};
  CHECK(data_.submap_data.at(front_submap_id).submap ==
        insertion_submaps.front());
  return {front_submap_id, last_submap_id};
}

NodeId PoseGraph3D::AppendNode(
    std::shared_ptr<const TrajectoryNode::Data> constant_data,
    const int trajectory_id,
    const std::vector<std::shared_ptr<const Submap3D>>& insertion_submaps,
    const transform::Rigid3d& optimized_pose) {
  common::MutexLocker locker(&mutex_);
  AddTrajectoryIfNeeded(trajectory_id);
  if (!CanAddWorkItemModifying(trajectory_id)) {
    LOG(WARNING) << "AddNode was called for finished or deleted trajectory.";
  }
  const NodeId node_id = data_.trajectory_nodes.Append(
      trajectory_id, TrajectoryNode{constant_data, optimized_pose});
  ++data_.num_trajectory_nodes;
  // Test if the 'insertion_submap.back()' is one we never saw before.
  if (data_.submap_data.SizeOfTrajectoryOrZero(trajectory_id) == 0 ||
      std::prev(data_.submap_data.EndOfTrajectory(trajectory_id))
              ->data.submap != insertion_submaps.back()) {
    // We grow 'data_.submap_data' as needed. This code assumes that the first
    // time we see a new submap is as 'insertion_submaps.back()'.
    const SubmapId submap_id =
        data_.submap_data.Append(trajectory_id, InternalSubmapData());
    data_.submap_data.at(submap_id).submap = insertion_submaps.back();
    LOG(INFO) << "Inserted submap " << submap_id << ".";
  }
  return node_id;
}

NodeId PoseGraph3D::AddNode(
    std::shared_ptr<const TrajectoryNode::Data> constant_data,
    const int trajectory_id,
    const std::vector<std::shared_ptr<const Submap3D>>& insertion_submaps) {
  const transform::Rigid3d optimized_pose(
      GetLocalToGlobalTransform(trajectory_id) * constant_data->local_pose);

  const NodeId node_id = AppendNode(constant_data, trajectory_id,
                                    insertion_submaps, optimized_pose);
  // We have to check this here, because it might have changed by the time we
  // execute the lambda.
  const bool newly_finished_submap = insertion_submaps.front()->finished();
  AddWorkItem([=]() EXCLUDES(mutex_) {
    return ComputeConstraintsForNode(node_id, insertion_submaps,
                                     newly_finished_submap);
  });
  return node_id;
}

void PoseGraph3D::AddWorkItem(
    const std::function<WorkItem::Result()>& work_item) {
<<<<<<< HEAD
  common::MutexLocker locker(&mutex_);  // TODO: work_queue_mutex_
  if (work_queue_ == nullptr) {
    work_queue_ = common::make_unique<WorkQueue>();
    auto task = common::make_unique<common::Task>();
    task->SetWorkItem([this]() { DrainWorkQueue(); });
    thread_pool_->Schedule(std::move(task));
=======
  {
    common::MutexLocker locker(&work_queue_mutex_);
    if (work_queue_ != nullptr) {
      const auto now = std::chrono::steady_clock::now();
      work_queue_->push_back({now, work_item});
      kWorkQueueDelayMetric->Set(
          common::ToSeconds(now - work_queue_->front().time));
      return;
    }
  }
  if (work_item() == WorkItem::Result::kRunOptimization) {
    {
      common::MutexLocker locker(&work_queue_mutex_);
      work_queue_ = common::make_unique<WorkQueue>();
    }
    constraint_builder_.WhenDone(
        [this](const constraints::ConstraintBuilder3D::Result& result) {
          HandleWorkQueue(result);
        });
>>>>>>> 482f912d
  }
  const auto now = std::chrono::steady_clock::now();
  work_queue_->push_back({now, work_item});
  kWorkQueueDelayMetric->Set(
      std::chrono::duration_cast<std::chrono::duration<double>>(
          now - work_queue_->front().time)
          .count());
}

void PoseGraph3D::AddTrajectoryIfNeeded(const int trajectory_id) {
  data_.trajectories_state[trajectory_id];
  CHECK(data_.trajectories_state.at(trajectory_id).state !=
        TrajectoryState::FINISHED);
  CHECK(data_.trajectories_state.at(trajectory_id).state !=
        TrajectoryState::DELETED);
  CHECK(data_.trajectories_state.at(trajectory_id).deletion_state ==
        InternalTrajectoryState::DeletionState::NORMAL);
  data_.trajectory_connectivity_state.Add(trajectory_id);
  // Make sure we have a sampler for this trajectory.
  if (!global_localization_samplers_[trajectory_id]) {
    global_localization_samplers_[trajectory_id] =
        common::make_unique<common::FixedRatioSampler>(
            options_.global_sampling_ratio());
  }
}

void PoseGraph3D::AddImuData(const int trajectory_id,
                             const sensor::ImuData& imu_data) {
  AddWorkItem([=]() EXCLUDES(mutex_) {
    common::MutexLocker locker(&mutex_);
    if (CanAddWorkItemModifying(trajectory_id)) {
      optimization_problem_->AddImuData(trajectory_id, imu_data);
    }
    return WorkItem::Result::kDoNotRunOptimization;
  });
}

void PoseGraph3D::AddOdometryData(const int trajectory_id,
                                  const sensor::OdometryData& odometry_data) {
  AddWorkItem([=]() EXCLUDES(mutex_) {
    common::MutexLocker locker(&mutex_);
    if (CanAddWorkItemModifying(trajectory_id)) {
      optimization_problem_->AddOdometryData(trajectory_id, odometry_data);
    }
    return WorkItem::Result::kDoNotRunOptimization;
  });
}

void PoseGraph3D::AddFixedFramePoseData(
    const int trajectory_id,
    const sensor::FixedFramePoseData& fixed_frame_pose_data) {
  AddWorkItem([=]() EXCLUDES(mutex_) {
    common::MutexLocker locker(&mutex_);
    if (CanAddWorkItemModifying(trajectory_id)) {
      optimization_problem_->AddFixedFramePoseData(trajectory_id,
                                                   fixed_frame_pose_data);
    }
    return WorkItem::Result::kDoNotRunOptimization;
  });
}

void PoseGraph3D::AddLandmarkData(int trajectory_id,
                                  const sensor::LandmarkData& landmark_data) {
  AddWorkItem([=]() EXCLUDES(mutex_) {
    common::MutexLocker locker(&mutex_);
    if (CanAddWorkItemModifying(trajectory_id)) {
      for (const auto& observation : landmark_data.landmark_observations) {
        data_.landmark_nodes[observation.id].landmark_observations.emplace_back(
            PoseGraphInterface::LandmarkNode::LandmarkObservation{
                trajectory_id, landmark_data.time,
                observation.landmark_to_tracking_transform,
                observation.translation_weight, observation.rotation_weight});
      }
    }
    return WorkItem::Result::kDoNotRunOptimization;
  });
}

void PoseGraph3D::ComputeConstraint(const NodeId& node_id,
                                    const SubmapId& submap_id) {
  const transform::Rigid3d global_node_pose =
      optimization_problem_->node_data().at(node_id).global_pose;

  const transform::Rigid3d global_submap_pose =
      optimization_problem_->submap_data().at(submap_id).global_pose;

  const transform::Rigid3d global_submap_pose_inverse =
      global_submap_pose.inverse();

  bool maybe_add_local_constraint = false;
  bool maybe_add_global_constraint = false;
  const TrajectoryNode::Data* constant_data;
  const Submap3D* submap;
  std::vector<TrajectoryNode> submap_nodes;
  {
    common::MutexLocker locker(&mutex_);
    CHECK(data_.submap_data.at(submap_id).state == SubmapState::kFinished);

    for (const NodeId& submap_node_id :
         data_.submap_data.at(submap_id).node_ids) {
      submap_nodes.push_back(TrajectoryNode{
          data_.trajectory_nodes.at(submap_node_id).constant_data,
          global_submap_pose_inverse *
              data_.trajectory_nodes.at(submap_node_id).global_pose});
    }

    const common::Time node_time = GetLatestNodeTime(node_id, submap_id);
    const common::Time last_connection_time =
        data_.trajectory_connectivity_state.LastConnectionTime(
            node_id.trajectory_id, submap_id.trajectory_id);
    if (node_id.trajectory_id == submap_id.trajectory_id ||
        node_time <
            last_connection_time +
                common::FromSeconds(
                    options_.global_constraint_search_after_n_seconds())) {
      // If the node and the submap belong to the same trajectory or if there
      // has been a recent global constraint that ties that node's trajectory to
      // the submap's trajectory, it suffices to do a match constrained to a
      // local search window.
      maybe_add_local_constraint = true;
    } else if (global_localization_samplers_[node_id.trajectory_id]->Pulse()) {
      // In this situation, 'global_node_pose' and 'global_submap_pose' have
      // orientations agreeing on gravity. Their relationship regarding yaw is
      // arbitrary. Finding the correct yaw component will be handled by the
      // matching procedure in the FastCorrelativeScanMatcher, and the given yaw
      // is essentially ignored.
      maybe_add_global_constraint = true;
    }
    constant_data = data_.trajectory_nodes.at(node_id).constant_data.get();
    submap = static_cast<const Submap3D*>(
        data_.submap_data.at(submap_id).submap.get());
  }

  if (maybe_add_local_constraint) {
    constraint_builder_.MaybeAddConstraint(
        submap_id, submap, node_id, constant_data, submap_nodes,
        global_node_pose, global_submap_pose);
  } else if (maybe_add_global_constraint) {
    constraint_builder_.MaybeAddGlobalConstraint(
        submap_id, submap, node_id, constant_data, submap_nodes,
        global_node_pose.rotation(), global_submap_pose.rotation());
  }
}

WorkItem::Result PoseGraph3D::ComputeConstraintsForNode(
    const NodeId& node_id,
    std::vector<std::shared_ptr<const Submap3D>> insertion_submaps,
    const bool newly_finished_submap) {
  std::vector<SubmapId> submap_ids;
  std::vector<SubmapId> finished_submap_ids;
  std::set<NodeId> newly_finished_submap_node_ids;
  {
    common::MutexLocker locker(&mutex_);
    const auto& constant_data =
        data_.trajectory_nodes.at(node_id).constant_data;
    submap_ids = InitializeGlobalSubmapPoses(
        node_id.trajectory_id, constant_data->time, insertion_submaps);
    CHECK_EQ(submap_ids.size(), insertion_submaps.size());
    const SubmapId matching_id = submap_ids.front();
    const transform::Rigid3d& local_pose = constant_data->local_pose;
    const transform::Rigid3d global_pose =
        optimization_problem_->submap_data().at(matching_id).global_pose *
        insertion_submaps.front()->local_pose().inverse() * local_pose;
    optimization_problem_->AddTrajectoryNode(
        matching_id.trajectory_id,
        optimization::NodeSpec3D{constant_data->time, local_pose, global_pose});
    for (size_t i = 0; i < insertion_submaps.size(); ++i) {
      const SubmapId submap_id = submap_ids[i];
      // Even if this was the last node added to 'submap_id', the submap will
      // only be marked as finished in 'data_.submap_data' further below.
      CHECK(data_.submap_data.at(submap_id).state == SubmapState::kActive);
      data_.submap_data.at(submap_id).node_ids.emplace(node_id);
      const transform::Rigid3d constraint_transform =
          insertion_submaps[i]->local_pose().inverse() * local_pose;
      data_.constraints.push_back(Constraint{
          submap_id,
          node_id,
          {constraint_transform, options_.matcher_translation_weight(),
           options_.matcher_rotation_weight()},
          Constraint::INTRA_SUBMAP});
    }
    // TODO(gaschler): Consider not searching for constraints against
    // trajectories scheduled for deletion.
    // TODO(danielsievers): Add a member variable and avoid having to copy
    // them out here.
    for (const auto& submap_id_data : data_.submap_data) {
      if (submap_id_data.data.state == SubmapState::kFinished) {
        CHECK_EQ(submap_id_data.data.node_ids.count(node_id), 0);
        finished_submap_ids.emplace_back(submap_id_data.id);
      }
    }
    if (newly_finished_submap) {
      const SubmapId newly_finished_submap_id = submap_ids.front();
      InternalSubmapData& finished_submap_data =
          data_.submap_data.at(newly_finished_submap_id);
      CHECK(finished_submap_data.state == SubmapState::kActive);
      finished_submap_data.state = SubmapState::kFinished;
      newly_finished_submap_node_ids = finished_submap_data.node_ids;
    }
  }

  for (const auto& submap_id : finished_submap_ids) {
    ComputeConstraint(node_id, submap_id);
  }

  if (newly_finished_submap) {
    const SubmapId newly_finished_submap_id = submap_ids.front();
    // We have a new completed submap, so we look into adding constraints for
    // old nodes.
    for (const auto& node_id_data : optimization_problem_->node_data()) {
      const NodeId& node_id = node_id_data.id;
      if (newly_finished_submap_node_ids.count(node_id) == 0) {
        ComputeConstraint(node_id, newly_finished_submap_id);
      }
    }
  }
  constraint_builder_.NotifyEndOfNode();
  ++num_nodes_since_last_loop_closure_;
  if (options_.optimize_every_n_nodes() > 0 &&
      num_nodes_since_last_loop_closure_ > options_.optimize_every_n_nodes()) {
    return WorkItem::Result::kRunOptimization;
  }
  return WorkItem::Result::kDoNotRunOptimization;
}

common::Time PoseGraph3D::GetLatestNodeTime(const NodeId& node_id,
                                            const SubmapId& submap_id) const {
  common::Time time = data_.trajectory_nodes.at(node_id).constant_data->time;
  const InternalSubmapData& submap_data = data_.submap_data.at(submap_id);
  if (!submap_data.node_ids.empty()) {
    const NodeId last_submap_node_id =
        *data_.submap_data.at(submap_id).node_ids.rbegin();
    time = std::max(
        time,
        data_.trajectory_nodes.at(last_submap_node_id).constant_data->time);
  }
  return time;
}

void PoseGraph3D::UpdateTrajectoryConnectivity(const Constraint& constraint) {
  CHECK_EQ(constraint.tag, PoseGraphInterface::Constraint::INTER_SUBMAP);
  const common::Time time =
      GetLatestNodeTime(constraint.node_id, constraint.submap_id);
  data_.trajectory_connectivity_state.Connect(
      constraint.node_id.trajectory_id, constraint.submap_id.trajectory_id,
      time);
}

void PoseGraph3D::DeleteTrajectoriesIfNeeded() {
  TrimmingHandle trimming_handle(this);
  for (auto& it : data_.trajectories_state) {
    if (it.second.deletion_state ==
        InternalTrajectoryState::DeletionState::WAIT_FOR_DELETION) {
      // TODO(gaschler): Consider directly deleting from data_, which may be
      // more complete.
      auto submap_ids = trimming_handle.GetSubmapIds(it.first);
      for (auto& submap_id : submap_ids) {
        trimming_handle.TrimSubmap(submap_id);
      }
      it.second.state = TrajectoryState::DELETED;
      it.second.deletion_state = InternalTrajectoryState::DeletionState::NORMAL;
    }
  }
}

void PoseGraph3D::HandleWorkQueue(
    const constraints::ConstraintBuilder3D::Result& result) {
  {
    common::MutexLocker locker(&mutex_);
    data_.constraints.insert(data_.constraints.end(), result.begin(),
                             result.end());
  }
  RunOptimization();

  if (global_slam_optimization_callback_) {
    std::map<int, NodeId> trajectory_id_to_last_optimized_node_id;
    std::map<int, SubmapId> trajectory_id_to_last_optimized_submap_id;
    {
      common::MutexLocker locker(&mutex_);
      const auto& submap_data = optimization_problem_->submap_data();
      const auto& node_data = optimization_problem_->node_data();
      for (const int trajectory_id : node_data.trajectory_ids()) {
        if (node_data.SizeOfTrajectoryOrZero(trajectory_id) == 0 ||
            submap_data.SizeOfTrajectoryOrZero(trajectory_id) == 0) {
          continue;
        }
        trajectory_id_to_last_optimized_node_id.emplace(
            trajectory_id,
            std::prev(node_data.EndOfTrajectory(trajectory_id))->id);
        trajectory_id_to_last_optimized_submap_id.emplace(
            trajectory_id,
            std::prev(submap_data.EndOfTrajectory(trajectory_id))->id);
      }
    }
    global_slam_optimization_callback_(
        trajectory_id_to_last_optimized_submap_id,
        trajectory_id_to_last_optimized_node_id);
  }

  {
    common::MutexLocker locker(&mutex_);
    for (const Constraint& constraint : result) {
      UpdateTrajectoryConnectivity(constraint);
    }
    DeleteTrajectoriesIfNeeded();
    TrimmingHandle trimming_handle(this);
    for (auto& trimmer : trimmers_) {
      trimmer->Trim(&trimming_handle);
    }
    trimmers_.erase(
        std::remove_if(trimmers_.begin(), trimmers_.end(),
                       [](std::unique_ptr<PoseGraphTrimmer>& trimmer) {
                         return trimmer->IsFinished();
                       }),
        trimmers_.end());

    num_nodes_since_last_loop_closure_ = 0;
  }

  DrainWorkQueue();
}

void PoseGraph3D::DrainWorkQueue() {
  bool process_work_queue = true;
  size_t work_queue_size;
  while (process_work_queue) {
    std::function<WorkItem::Result()> work_item;
    {
<<<<<<< HEAD
      common::MutexLocker locker(&mutex_);  // TODO: work_queue_mutex_
=======
      common::MutexLocker locker(&work_queue_mutex_);
>>>>>>> 482f912d
      if (work_queue_->empty()) {
        work_queue_.reset();
        return;
      }
      work_item = work_queue_->front().task;
      work_queue_->pop_front();
      work_queue_size = work_queue_->size();
    }
    process_work_queue = work_item() == WorkItem::Result::kDoNotRunOptimization;
  }
  LOG(INFO) << "Remaining work items in queue: " << work_queue_size;
  // We have to optimize again.
  constraint_builder_.WhenDone(
      [this](const constraints::ConstraintBuilder3D::Result& result) {
        HandleWorkQueue(result);
      });
}

void PoseGraph3D::WaitForAllComputations() {
  int num_trajectory_nodes;
  {
    common::MutexLocker locker(&mutex_);
    num_trajectory_nodes = data_.num_trajectory_nodes;
  }

  const int num_finished_nodes_at_start =
      constraint_builder_.GetNumFinishedNodes();

  auto report_progress = [this, num_trajectory_nodes,
                          num_finished_nodes_at_start]() {
    // Log progress on nodes only when we are actually processing nodes.
    if (num_trajectory_nodes != num_finished_nodes_at_start) {
      std::ostringstream progress_info;
      progress_info << "Optimizing: " << std::fixed << std::setprecision(1)
                    << 100. *
                           (constraint_builder_.GetNumFinishedNodes() -
                            num_finished_nodes_at_start) /
                           (num_trajectory_nodes - num_finished_nodes_at_start)
                    << "%...";
      std::cout << "\r\x1b[K" << progress_info.str() << std::flush;
    }
  };

  // First wait for the work queue to drain so that it's safe to schedule
  // a WhenDone() callback.
  {
    common::MutexLocker locker(&work_queue_mutex_);
    while (!locker.AwaitWithTimeout(
        [this]() REQUIRES(work_queue_mutex_) { return work_queue_ == nullptr; },
        common::FromSeconds(1.))) {
      report_progress();
    }
  }

  // Now wait for any pending constraint computations to finish.
  common::MutexLocker locker(&mutex_);
  bool notification GUARDED_BY(mutex_) = false;
  constraint_builder_.WhenDone(
      [this,
       &notification](const constraints::ConstraintBuilder3D::Result& result)
          EXCLUDES(mutex_) {
            common::MutexLocker locker(&mutex_);
            data_.constraints.insert(data_.constraints.end(), result.begin(),
                                     result.end());
            notification = true;
          });
  while (!locker.AwaitWithTimeout([&notification]()
                                      REQUIRES(mutex_) { return notification; },
                                  common::FromSeconds(1.))) {
    report_progress();
  }
  CHECK_EQ(constraint_builder_.GetNumFinishedNodes(), num_trajectory_nodes);
  std::cout << "\r\x1b[KOptimizing: Done.     " << std::endl;
}

void PoseGraph3D::DeleteTrajectory(const int trajectory_id) {
  {
    common::MutexLocker locker(&mutex_);
    auto it = data_.trajectories_state.find(trajectory_id);
    if (it == data_.trajectories_state.end()) {
      LOG(WARNING) << "Skipping request to delete non-existing trajectory_id: "
                   << trajectory_id;
      return;
    }
    it->second.deletion_state =
        InternalTrajectoryState::DeletionState::SCHEDULED_FOR_DELETION;
  }
  AddWorkItem([this, trajectory_id]() EXCLUDES(mutex_) {
    common::MutexLocker locker(&mutex_);
    CHECK(data_.trajectories_state.at(trajectory_id).state !=
          TrajectoryState::ACTIVE);
    CHECK(data_.trajectories_state.at(trajectory_id).state !=
          TrajectoryState::DELETED);
    CHECK(data_.trajectories_state.at(trajectory_id).deletion_state ==
          InternalTrajectoryState::DeletionState::SCHEDULED_FOR_DELETION);
    data_.trajectories_state.at(trajectory_id).deletion_state =
        InternalTrajectoryState::DeletionState::WAIT_FOR_DELETION;
    return WorkItem::Result::kDoNotRunOptimization;
  });
}

void PoseGraph3D::FinishTrajectory(const int trajectory_id) {
  AddWorkItem([this, trajectory_id]() EXCLUDES(mutex_) {
    common::MutexLocker locker(&mutex_);
    CHECK(!IsTrajectoryFinished(trajectory_id));
    data_.trajectories_state[trajectory_id].state = TrajectoryState::FINISHED;

    for (const auto& submap : data_.submap_data.trajectory(trajectory_id)) {
      data_.submap_data.at(submap.id).state = SubmapState::kFinished;
    }
    return WorkItem::Result::kRunOptimization;
  });
}

bool PoseGraph3D::IsTrajectoryFinished(const int trajectory_id) const {
  return data_.trajectories_state.count(trajectory_id) != 0 &&
         data_.trajectories_state.at(trajectory_id).state ==
             TrajectoryState::FINISHED;
}

void PoseGraph3D::FreezeTrajectory(const int trajectory_id) {
  {
    common::MutexLocker locker(&mutex_);
    data_.trajectory_connectivity_state.Add(trajectory_id);
  }
  AddWorkItem([this, trajectory_id]() EXCLUDES(mutex_) {
    common::MutexLocker locker(&mutex_);
    CHECK(!IsTrajectoryFrozen(trajectory_id));
    data_.trajectories_state[trajectory_id].state = TrajectoryState::FROZEN;
    return WorkItem::Result::kDoNotRunOptimization;
  });
}

bool PoseGraph3D::IsTrajectoryFrozen(const int trajectory_id) const {
  return data_.trajectories_state.count(trajectory_id) != 0 &&
         data_.trajectories_state.at(trajectory_id).state ==
             TrajectoryState::FROZEN;
}

void PoseGraph3D::AddSubmapFromProto(
    const transform::Rigid3d& global_submap_pose, const proto::Submap& submap) {
  if (!submap.has_submap_3d()) {
    return;
  }

  const SubmapId submap_id = {submap.submap_id().trajectory_id(),
                              submap.submap_id().submap_index()};
  std::shared_ptr<const Submap3D> submap_ptr =
      std::make_shared<const Submap3D>(submap.submap_3d());

  {
    common::MutexLocker locker(&mutex_);
    AddTrajectoryIfNeeded(submap_id.trajectory_id);
    if (!CanAddWorkItemModifying(submap_id.trajectory_id)) return;
    data_.submap_data.Insert(submap_id, InternalSubmapData());
    data_.submap_data.at(submap_id).submap = submap_ptr;
    // Immediately show the submap at the 'global_submap_pose'.
    data_.global_submap_poses_3d.Insert(
        submap_id, optimization::SubmapSpec3D{global_submap_pose});
  }
  AddWorkItem([this, submap_id, global_submap_pose]() EXCLUDES(mutex_) {
    common::MutexLocker locker(&mutex_);
    data_.submap_data.at(submap_id).state = SubmapState::kFinished;
    optimization_problem_->InsertSubmap(submap_id, global_submap_pose);
    return WorkItem::Result::kDoNotRunOptimization;
  });
}

void PoseGraph3D::AddNodeFromProto(const transform::Rigid3d& global_pose,
                                   const proto::Node& node) {
  const NodeId node_id = {node.node_id().trajectory_id(),
                          node.node_id().node_index()};
  std::shared_ptr<const TrajectoryNode::Data> constant_data =
      std::make_shared<const TrajectoryNode::Data>(FromProto(node.node_data()));

  {
    common::MutexLocker locker(&mutex_);
    AddTrajectoryIfNeeded(node_id.trajectory_id);
    if (!CanAddWorkItemModifying(node_id.trajectory_id)) return;
    data_.trajectory_nodes.Insert(node_id,
                                  TrajectoryNode{constant_data, global_pose});
  }

  AddWorkItem([this, node_id, global_pose]() EXCLUDES(mutex_) {
    common::MutexLocker locker(&mutex_);
    const auto& constant_data =
        data_.trajectory_nodes.at(node_id).constant_data;
    optimization_problem_->InsertTrajectoryNode(
        node_id,
        optimization::NodeSpec3D{constant_data->time, constant_data->local_pose,
                                 global_pose});
    return WorkItem::Result::kDoNotRunOptimization;
  });
}

void PoseGraph3D::SetTrajectoryDataFromProto(
    const proto::TrajectoryData& data) {
  TrajectoryData trajectory_data;
  trajectory_data.gravity_constant = data.gravity_constant();
  trajectory_data.imu_calibration = {
      {data.imu_calibration().w(), data.imu_calibration().x(),
       data.imu_calibration().y(), data.imu_calibration().z()}};
  if (data.has_fixed_frame_origin_in_map()) {
    trajectory_data.fixed_frame_origin_in_map =
        transform::ToRigid3(data.fixed_frame_origin_in_map());
  }

  const int trajectory_id = data.trajectory_id();
  AddWorkItem([this, trajectory_id, trajectory_data]() EXCLUDES(mutex_) {
    common::MutexLocker locker(&mutex_);
    if (CanAddWorkItemModifying(trajectory_id)) {
      optimization_problem_->SetTrajectoryData(trajectory_id, trajectory_data);
    }
    return WorkItem::Result::kDoNotRunOptimization;
  });
}

void PoseGraph3D::AddNodeToSubmap(const NodeId& node_id,
                                  const SubmapId& submap_id) {
  AddWorkItem([this, node_id, submap_id]() EXCLUDES(mutex_) {
    common::MutexLocker locker(&mutex_);
    if (CanAddWorkItemModifying(submap_id.trajectory_id)) {
      data_.submap_data.at(submap_id).node_ids.insert(node_id);
    }
    return WorkItem::Result::kDoNotRunOptimization;
  });
}

void PoseGraph3D::AddSerializedConstraints(
    const std::vector<Constraint>& constraints) {
  AddWorkItem([this, constraints]() EXCLUDES(mutex_) {
    common::MutexLocker locker(&mutex_);
    for (const auto& constraint : constraints) {
      CHECK(data_.trajectory_nodes.Contains(constraint.node_id));
      CHECK(data_.submap_data.Contains(constraint.submap_id));
      CHECK(data_.trajectory_nodes.at(constraint.node_id).constant_data !=
            nullptr);
      CHECK(data_.submap_data.at(constraint.submap_id).submap != nullptr);
      switch (constraint.tag) {
        case Constraint::Tag::INTRA_SUBMAP:
          CHECK(data_.submap_data.at(constraint.submap_id)
                    .node_ids.emplace(constraint.node_id)
                    .second);
          break;
        case Constraint::Tag::INTER_SUBMAP:
          UpdateTrajectoryConnectivity(constraint);
          break;
      }
      data_.constraints.push_back(constraint);
    }
    LOG(INFO) << "Loaded " << constraints.size() << " constraints.";
    return WorkItem::Result::kDoNotRunOptimization;
  });
}

void PoseGraph3D::AddTrimmer(std::unique_ptr<PoseGraphTrimmer> trimmer) {
  // C++11 does not allow us to move a unique_ptr into a lambda.
  PoseGraphTrimmer* const trimmer_ptr = trimmer.release();
  AddWorkItem([this, trimmer_ptr]() EXCLUDES(mutex_) {
    common::MutexLocker locker(&mutex_);
    trimmers_.emplace_back(trimmer_ptr);
    return WorkItem::Result::kDoNotRunOptimization;
  });
}

void PoseGraph3D::RunFinalOptimization() {
  {
    AddWorkItem([this]() EXCLUDES(mutex_) {
      common::MutexLocker locker(&mutex_);
      optimization_problem_->SetMaxNumIterations(
          options_.max_num_final_iterations());
      return WorkItem::Result::kRunOptimization;
    });
    AddWorkItem([this]() EXCLUDES(mutex_) {
      common::MutexLocker locker(&mutex_);
      optimization_problem_->SetMaxNumIterations(
          options_.optimization_problem_options()
              .ceres_solver_options()
              .max_num_iterations());
      return WorkItem::Result::kDoNotRunOptimization;
    });
  }
  WaitForAllComputations();
}

void PoseGraph3D::LogResidualHistograms() const {
  common::Histogram rotational_residual;
  common::Histogram translational_residual;
  for (const Constraint& constraint : data_.constraints) {
    if (constraint.tag == Constraint::Tag::INTRA_SUBMAP) {
      const cartographer::transform::Rigid3d optimized_node_to_map =
          data_.trajectory_nodes.at(constraint.node_id).global_pose;
      const cartographer::transform::Rigid3d node_to_submap_constraint =
          constraint.pose.zbar_ij;
      const cartographer::transform::Rigid3d optimized_submap_to_map =
          data_.global_submap_poses_3d.at(constraint.submap_id).global_pose;
      const cartographer::transform::Rigid3d optimized_node_to_submap =
          optimized_submap_to_map.inverse() * optimized_node_to_map;
      const cartographer::transform::Rigid3d residual =
          node_to_submap_constraint.inverse() * optimized_node_to_submap;
      rotational_residual.Add(
          common::NormalizeAngleDifference(transform::GetAngle(residual)));
      translational_residual.Add(residual.translation().norm());
    }
  }
  LOG(INFO) << "Translational residuals histogram:\n"
            << translational_residual.ToString(10);
  LOG(INFO) << "Rotational residuals histogram:\n"
            << rotational_residual.ToString(10);
}

void PoseGraph3D::RunOptimization() {
  if (optimization_problem_->submap_data().empty()) {
    return;
  }

  // No other thread is accessing the optimization_problem_, data_.constraints,
  // data_.frozen_trajectories and data_.landmark_nodes when executing the
  // Solve. Solve is time consuming, so not taking the mutex before Solve to
  // avoid blocking foreground processing.
  optimization_problem_->Solve(data_.constraints, GetTrajectoryStates(),
                               data_.landmark_nodes);
  common::MutexLocker locker(&mutex_);

  const auto& submap_data = optimization_problem_->submap_data();
  const auto& node_data = optimization_problem_->node_data();
  for (const int trajectory_id : node_data.trajectory_ids()) {
    for (const auto& node : node_data.trajectory(trajectory_id)) {
      data_.trajectory_nodes.at(node.id).global_pose = node.data.global_pose;
    }

    // Extrapolate all point cloud poses that were not included in the
    // 'optimization_problem_' yet.
    const auto local_to_new_global =
        ComputeLocalToGlobalTransform(submap_data, trajectory_id);
    const auto local_to_old_global = ComputeLocalToGlobalTransform(
        data_.global_submap_poses_3d, trajectory_id);
    const transform::Rigid3d old_global_to_new_global =
        local_to_new_global * local_to_old_global.inverse();

    const NodeId last_optimized_node_id =
        std::prev(node_data.EndOfTrajectory(trajectory_id))->id;
    auto node_it =
        std::next(data_.trajectory_nodes.find(last_optimized_node_id));
    for (; node_it != data_.trajectory_nodes.EndOfTrajectory(trajectory_id);
         ++node_it) {
      auto& mutable_trajectory_node = data_.trajectory_nodes.at(node_it->id);
      mutable_trajectory_node.global_pose =
          old_global_to_new_global * mutable_trajectory_node.global_pose;
    }
  }
  for (const auto& landmark : optimization_problem_->landmark_data()) {
    data_.landmark_nodes[landmark.first].global_landmark_pose = landmark.second;
  }
  data_.global_submap_poses_3d = submap_data;

  // Log the histograms for the pose residuals.
  if (options_.log_residual_histograms()) {
    LogResidualHistograms();
  }
}

bool PoseGraph3D::CanAddWorkItemModifying(int trajectory_id) {
  auto it = data_.trajectories_state.find(trajectory_id);
  if (it == data_.trajectories_state.end()) {
    LOG(WARNING) << "trajectory_id:" << trajectory_id
                 << " has not been added "
                    "but modification is requested.";
    return true;
  }
  if (it->second.state == TrajectoryState::FINISHED) {
    // TODO(gaschler): Replace all FATAL to WARNING after some testing.
    LOG(FATAL) << "trajectory_id " << trajectory_id
               << " has finished "
                  "but modification is requested, skipping.";
    return false;
  }
  if (it->second.deletion_state !=
      InternalTrajectoryState::DeletionState::NORMAL) {
    LOG(FATAL) << "trajectory_id " << trajectory_id
               << " has been scheduled for deletion "
                  "but modification is requested, skipping.";
    return false;
  }
  if (it->second.state == TrajectoryState::DELETED) {
    LOG(FATAL) << "trajectory_id " << trajectory_id
               << " has been deleted "
                  "but modification is requested, skipping.";
    return false;
  }
  return true;
}

MapById<NodeId, TrajectoryNode> PoseGraph3D::GetTrajectoryNodes() const {
  common::MutexLocker locker(&mutex_);
  return data_.trajectory_nodes;
}

MapById<NodeId, TrajectoryNodePose> PoseGraph3D::GetTrajectoryNodePoses()
    const {
  MapById<NodeId, TrajectoryNodePose> node_poses;
  common::MutexLocker locker(&mutex_);
  for (const auto& node_id_data : data_.trajectory_nodes) {
    common::optional<TrajectoryNodePose::ConstantPoseData> constant_pose_data;
    if (node_id_data.data.constant_data != nullptr) {
      constant_pose_data = TrajectoryNodePose::ConstantPoseData{
          node_id_data.data.constant_data->time,
          node_id_data.data.constant_data->local_pose};
    }
    node_poses.Insert(
        node_id_data.id,
        TrajectoryNodePose{node_id_data.data.global_pose, constant_pose_data});
  }
  return node_poses;
}

std::map<int, PoseGraphInterface::TrajectoryState>
PoseGraph3D::GetTrajectoryStates() const {
  std::map<int, PoseGraphInterface::TrajectoryState> trajectories_state;
  common::MutexLocker locker(&mutex_);
  for (const auto& it : data_.trajectories_state) {
    trajectories_state[it.first] = it.second.state;
  }
  return trajectories_state;
}

std::map<std::string, transform::Rigid3d> PoseGraph3D::GetLandmarkPoses()
    const {
  std::map<std::string, transform::Rigid3d> landmark_poses;
  common::MutexLocker locker(&mutex_);
  for (const auto& landmark : data_.landmark_nodes) {
    // Landmark without value has not been optimized yet.
    if (!landmark.second.global_landmark_pose.has_value()) continue;
    landmark_poses[landmark.first] =
        landmark.second.global_landmark_pose.value();
  }
  return landmark_poses;
}

void PoseGraph3D::SetLandmarkPose(const std::string& landmark_id,
                                  const transform::Rigid3d& global_pose) {
  AddWorkItem([=]() EXCLUDES(mutex_) {
    common::MutexLocker locker(&mutex_);
    data_.landmark_nodes[landmark_id].global_landmark_pose = global_pose;
    return WorkItem::Result::kDoNotRunOptimization;
  });
}

sensor::MapByTime<sensor::ImuData> PoseGraph3D::GetImuData() const {
  common::MutexLocker locker(&mutex_);
  return optimization_problem_->imu_data();
}

sensor::MapByTime<sensor::OdometryData> PoseGraph3D::GetOdometryData() const {
  common::MutexLocker locker(&mutex_);
  return optimization_problem_->odometry_data();
}

sensor::MapByTime<sensor::FixedFramePoseData>
PoseGraph3D::GetFixedFramePoseData() const {
  common::MutexLocker locker(&mutex_);
  return optimization_problem_->fixed_frame_pose_data();
}

std::map<std::string /* landmark ID */, PoseGraphInterface::LandmarkNode>
PoseGraph3D::GetLandmarkNodes() const {
  common::MutexLocker locker(&mutex_);
  return data_.landmark_nodes;
}

std::map<int, PoseGraphInterface::TrajectoryData>
PoseGraph3D::GetTrajectoryData() const {
  common::MutexLocker locker(&mutex_);
  return optimization_problem_->trajectory_data();
}

std::vector<PoseGraphInterface::Constraint> PoseGraph3D::constraints() const {
  common::MutexLocker locker(&mutex_);
  return data_.constraints;
}

void PoseGraph3D::SetInitialTrajectoryPose(const int from_trajectory_id,
                                           const int to_trajectory_id,
                                           const transform::Rigid3d& pose,
                                           const common::Time time) {
  common::MutexLocker locker(&mutex_);
  data_.initial_trajectory_poses[from_trajectory_id] =
      InitialTrajectoryPose{to_trajectory_id, pose, time};
}

transform::Rigid3d PoseGraph3D::GetInterpolatedGlobalTrajectoryPose(
    const int trajectory_id, const common::Time time) const {
  CHECK_GT(data_.trajectory_nodes.SizeOfTrajectoryOrZero(trajectory_id), 0);
  const auto it = data_.trajectory_nodes.lower_bound(trajectory_id, time);
  if (it == data_.trajectory_nodes.BeginOfTrajectory(trajectory_id)) {
    return data_.trajectory_nodes.BeginOfTrajectory(trajectory_id)
        ->data.global_pose;
  }
  if (it == data_.trajectory_nodes.EndOfTrajectory(trajectory_id)) {
    return std::prev(data_.trajectory_nodes.EndOfTrajectory(trajectory_id))
        ->data.global_pose;
  }
  return transform::Interpolate(
             transform::TimestampedTransform{std::prev(it)->data.time(),
                                             std::prev(it)->data.global_pose},
             transform::TimestampedTransform{it->data.time(),
                                             it->data.global_pose},
             time)
      .transform;
}

transform::Rigid3d PoseGraph3D::GetLocalToGlobalTransform(
    const int trajectory_id) const {
  common::MutexLocker locker(&mutex_);
  return ComputeLocalToGlobalTransform(data_.global_submap_poses_3d,
                                       trajectory_id);
}

std::vector<std::vector<int>> PoseGraph3D::GetConnectedTrajectories() const {
  return data_.trajectory_connectivity_state.Components();
}

PoseGraphInterface::SubmapData PoseGraph3D::GetSubmapData(
    const SubmapId& submap_id) const {
  common::MutexLocker locker(&mutex_);
  return GetSubmapDataUnderLock(submap_id);
}

MapById<SubmapId, PoseGraphInterface::SubmapData>
PoseGraph3D::GetAllSubmapData() const {
  common::MutexLocker locker(&mutex_);
  return GetSubmapDataUnderLock();
}

MapById<SubmapId, PoseGraphInterface::SubmapPose>
PoseGraph3D::GetAllSubmapPoses() const {
  common::MutexLocker locker(&mutex_);
  MapById<SubmapId, SubmapPose> submap_poses;
  for (const auto& submap_id_data : data_.submap_data) {
    auto submap_data = GetSubmapDataUnderLock(submap_id_data.id);
    submap_poses.Insert(
        submap_id_data.id,
        PoseGraphInterface::SubmapPose{submap_data.submap->num_range_data(),
                                       submap_data.pose});
  }
  return submap_poses;
}

transform::Rigid3d PoseGraph3D::ComputeLocalToGlobalTransform(
    const MapById<SubmapId, optimization::SubmapSpec3D>& global_submap_poses,
    const int trajectory_id) const {
  auto begin_it = global_submap_poses.BeginOfTrajectory(trajectory_id);
  auto end_it = global_submap_poses.EndOfTrajectory(trajectory_id);
  if (begin_it == end_it) {
    const auto it = data_.initial_trajectory_poses.find(trajectory_id);
    if (it != data_.initial_trajectory_poses.end()) {
      return GetInterpolatedGlobalTrajectoryPose(it->second.to_trajectory_id,
                                                 it->second.time) *
             it->second.relative_pose;
    } else {
      return transform::Rigid3d::Identity();
    }
  }
  const SubmapId last_optimized_submap_id = std::prev(end_it)->id;
  // Accessing 'local_pose' in Submap is okay, since the member is const.
  return global_submap_poses.at(last_optimized_submap_id).global_pose *
         data_.submap_data.at(last_optimized_submap_id)
             .submap->local_pose()
             .inverse();
}

PoseGraphInterface::SubmapData PoseGraph3D::GetSubmapDataUnderLock(
    const SubmapId& submap_id) const {
  const auto it = data_.submap_data.find(submap_id);
  if (it == data_.submap_data.end()) {
    return {};
  }
  auto submap = it->data.submap;
  if (data_.global_submap_poses_3d.Contains(submap_id)) {
    // We already have an optimized pose.
    return {submap, data_.global_submap_poses_3d.at(submap_id).global_pose};
  }
  // We have to extrapolate.
  return {submap, ComputeLocalToGlobalTransform(data_.global_submap_poses_3d,
                                                submap_id.trajectory_id) *
                      submap->local_pose()};
}

PoseGraph3D::TrimmingHandle::TrimmingHandle(PoseGraph3D* const parent)
    : parent_(parent) {}

int PoseGraph3D::TrimmingHandle::num_submaps(const int trajectory_id) const {
  const auto& submap_data = parent_->optimization_problem_->submap_data();
  return submap_data.SizeOfTrajectoryOrZero(trajectory_id);
}

std::vector<SubmapId> PoseGraph3D::TrimmingHandle::GetSubmapIds(
    int trajectory_id) const {
  std::vector<SubmapId> submap_ids;
  const auto& submap_data = parent_->optimization_problem_->submap_data();
  for (const auto& it : submap_data.trajectory(trajectory_id)) {
    submap_ids.push_back(it.id);
  }
  return submap_ids;
}
MapById<SubmapId, PoseGraphInterface::SubmapData>
PoseGraph3D::TrimmingHandle::GetOptimizedSubmapData() const {
  MapById<SubmapId, PoseGraphInterface::SubmapData> submaps;
  for (const auto& submap_id_data : parent_->data_.submap_data) {
    if (submap_id_data.data.state != SubmapState::kFinished ||
        !parent_->data_.global_submap_poses_3d.Contains(submap_id_data.id)) {
      continue;
    }
    submaps.Insert(
        submap_id_data.id,
        SubmapData{submap_id_data.data.submap,
                   parent_->data_.global_submap_poses_3d.at(submap_id_data.id)
                       .global_pose});
  }
  return submaps;
}

const MapById<NodeId, TrajectoryNode>&
PoseGraph3D::TrimmingHandle::GetTrajectoryNodes() const {
  return parent_->data_.trajectory_nodes;
}

const std::vector<PoseGraphInterface::Constraint>&
PoseGraph3D::TrimmingHandle::GetConstraints() const {
  return parent_->data_.constraints;
}

bool PoseGraph3D::TrimmingHandle::IsFinished(const int trajectory_id) const {
  return parent_->IsTrajectoryFinished(trajectory_id);
}

void PoseGraph3D::TrimmingHandle::SetTrajectoryState(int trajectory_id,
                                                     TrajectoryState state) {
  parent_->data_.trajectories_state[trajectory_id].state = state;
}

void PoseGraph3D::TrimmingHandle::TrimSubmap(const SubmapId& submap_id) {
  // TODO(hrapp): We have to make sure that the trajectory has been finished
  // if we want to delete the last submaps.
  CHECK(parent_->data_.submap_data.at(submap_id).state ==
        SubmapState::kFinished);

  // Compile all nodes that are still INTRA_SUBMAP constrained once the submap
  // with 'submap_id' is gone.
  std::set<NodeId> nodes_to_retain;
  for (const Constraint& constraint : parent_->data_.constraints) {
    if (constraint.tag == Constraint::Tag::INTRA_SUBMAP &&
        constraint.submap_id != submap_id) {
      nodes_to_retain.insert(constraint.node_id);
    }
  }
  // Remove all 'data_.constraints' related to 'submap_id'.
  std::set<NodeId> nodes_to_remove;
  {
    std::vector<Constraint> constraints;
    for (const Constraint& constraint : parent_->data_.constraints) {
      if (constraint.submap_id == submap_id) {
        if (constraint.tag == Constraint::Tag::INTRA_SUBMAP &&
            nodes_to_retain.count(constraint.node_id) == 0) {
          // This node will no longer be INTRA_SUBMAP contrained and has to be
          // removed.
          nodes_to_remove.insert(constraint.node_id);
        }
      } else {
        constraints.push_back(constraint);
      }
    }
    parent_->data_.constraints = std::move(constraints);
  }
  // Remove all 'data_.constraints' related to 'nodes_to_remove'.
  {
    std::vector<Constraint> constraints;
    for (const Constraint& constraint : parent_->data_.constraints) {
      if (nodes_to_remove.count(constraint.node_id) == 0) {
        constraints.push_back(constraint);
      }
    }
    parent_->data_.constraints = std::move(constraints);
  }

  // Mark the submap with 'submap_id' as trimmed and remove its data.
  CHECK(parent_->data_.submap_data.at(submap_id).state ==
        SubmapState::kFinished);
  parent_->data_.submap_data.Trim(submap_id);
  parent_->constraint_builder_.DeleteScanMatcher(submap_id);
  parent_->optimization_problem_->TrimSubmap(submap_id);

  // Remove the 'nodes_to_remove' from the pose graph and the optimization
  // problem.
  for (const NodeId& node_id : nodes_to_remove) {
    parent_->data_.trajectory_nodes.Trim(node_id);
    parent_->optimization_problem_->TrimTrajectoryNode(node_id);
  }
}

MapById<SubmapId, PoseGraphInterface::SubmapData>
PoseGraph3D::GetSubmapDataUnderLock() const {
  MapById<SubmapId, PoseGraphInterface::SubmapData> submaps;
  for (const auto& submap_id_data : data_.submap_data) {
    submaps.Insert(submap_id_data.id,
                   GetSubmapDataUnderLock(submap_id_data.id));
  }
  return submaps;
}

void PoseGraph3D::SetGlobalSlamOptimizationCallback(
    PoseGraphInterface::GlobalSlamOptimizationCallback callback) {
  global_slam_optimization_callback_ = callback;
}

void PoseGraph3D::RegisterMetrics(metrics::FamilyFactory* family_factory) {
  auto* latency = family_factory->NewGaugeFamily(
      "mapping_3d_pose_graph_work_queue_delay",
      "Age of the oldest entry in the work queue in seconds");
  kWorkQueueDelayMetric = latency->Add({});
}

}  // namespace mapping
}  // namespace cartographer<|MERGE_RESOLUTION|>--- conflicted
+++ resolved
@@ -153,34 +153,12 @@
 
 void PoseGraph3D::AddWorkItem(
     const std::function<WorkItem::Result()>& work_item) {
-<<<<<<< HEAD
-  common::MutexLocker locker(&mutex_);  // TODO: work_queue_mutex_
+  common::MutexLocker locker(&work_queue_mutex_);
   if (work_queue_ == nullptr) {
     work_queue_ = common::make_unique<WorkQueue>();
     auto task = common::make_unique<common::Task>();
     task->SetWorkItem([this]() { DrainWorkQueue(); });
     thread_pool_->Schedule(std::move(task));
-=======
-  {
-    common::MutexLocker locker(&work_queue_mutex_);
-    if (work_queue_ != nullptr) {
-      const auto now = std::chrono::steady_clock::now();
-      work_queue_->push_back({now, work_item});
-      kWorkQueueDelayMetric->Set(
-          common::ToSeconds(now - work_queue_->front().time));
-      return;
-    }
-  }
-  if (work_item() == WorkItem::Result::kRunOptimization) {
-    {
-      common::MutexLocker locker(&work_queue_mutex_);
-      work_queue_ = common::make_unique<WorkQueue>();
-    }
-    constraint_builder_.WhenDone(
-        [this](const constraints::ConstraintBuilder3D::Result& result) {
-          HandleWorkQueue(result);
-        });
->>>>>>> 482f912d
   }
   const auto now = std::chrono::steady_clock::now();
   work_queue_->push_back({now, work_item});
@@ -509,11 +487,7 @@
   while (process_work_queue) {
     std::function<WorkItem::Result()> work_item;
     {
-<<<<<<< HEAD
-      common::MutexLocker locker(&mutex_);  // TODO: work_queue_mutex_
-=======
       common::MutexLocker locker(&work_queue_mutex_);
->>>>>>> 482f912d
       if (work_queue_->empty()) {
         work_queue_.reset();
         return;
