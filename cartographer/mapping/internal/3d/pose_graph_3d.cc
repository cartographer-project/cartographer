/*
 * Copyright 2016 The Cartographer Authors
 *
 * Licensed under the Apache License, Version 2.0 (the "License");
 * you may not use this file except in compliance with the License.
 * You may obtain a copy of the License at
 *
 *      http://www.apache.org/licenses/LICENSE-2.0
 *
 * Unless required by applicable law or agreed to in writing, software
 * distributed under the License is distributed on an "AS IS" BASIS,
 * WITHOUT WARRANTIES OR CONDITIONS OF ANY KIND, either express or implied.
 * See the License for the specific language governing permissions and
 * limitations under the License.
 */

#include "cartographer/mapping/internal/3d/pose_graph_3d.h"

#include <algorithm>
#include <cmath>
#include <cstdio>
#include <functional>
#include <iomanip>
#include <iostream>
#include <limits>
#include <memory>
#include <sstream>
#include <string>

#include "Eigen/Eigenvalues"
#include "cartographer/common/make_unique.h"
#include "cartographer/common/math.h"
#include "cartographer/mapping/proto/pose_graph/constraint_builder_options.pb.h"
#include "cartographer/sensor/compressed_point_cloud.h"
#include "cartographer/sensor/internal/voxel_filter.h"
#include "cartographer/transform/transform.h"
#include "glog/logging.h"

namespace cartographer {
namespace mapping {

static auto* kWorkQueueDelayMetric = metrics::Gauge::Null();

PoseGraph3D::PoseGraph3D(
    const proto::PoseGraphOptions& options,
    std::unique_ptr<optimization::OptimizationProblem3D> optimization_problem,
    common::ThreadPool* thread_pool)
    : options_(options),
      optimization_problem_(std::move(optimization_problem)),
      constraint_builder_(options_.constraint_builder_options(), thread_pool) {}

PoseGraph3D::~PoseGraph3D() {
  WaitForAllComputations();
  common::MutexLocker locker(&work_queue_mutex_);
  CHECK(work_queue_ == nullptr);
}

std::vector<SubmapId> PoseGraph3D::InitializeGlobalSubmapPoses(
    const int trajectory_id, const common::Time time,
    const std::vector<std::shared_ptr<const Submap3D>>& insertion_submaps) {
  CHECK(!insertion_submaps.empty());
  const auto& submap_data = optimization_problem_->submap_data();
  if (insertion_submaps.size() == 1) {
    // If we don't already have an entry for the first submap, add one.
    if (submap_data.SizeOfTrajectoryOrZero(trajectory_id) == 0) {
      if (data_.initial_trajectory_poses.count(trajectory_id) > 0) {
        data_.trajectory_connectivity_state.Connect(
            trajectory_id,
            data_.initial_trajectory_poses.at(trajectory_id).to_trajectory_id,
            time);
      }
      optimization_problem_->AddSubmap(
          trajectory_id, ComputeLocalToGlobalTransform(
                             data_.global_submap_poses_3d, trajectory_id) *
                             insertion_submaps[0]->local_pose());
    }
    CHECK_EQ(1, submap_data.SizeOfTrajectoryOrZero(trajectory_id));
    const SubmapId submap_id{trajectory_id, 0};
    CHECK(data_.submap_data.at(submap_id).submap == insertion_submaps.front());
    return {submap_id};
  }
  CHECK_EQ(2, insertion_submaps.size());
  const auto end_it = submap_data.EndOfTrajectory(trajectory_id);
  CHECK(submap_data.BeginOfTrajectory(trajectory_id) != end_it);
  const SubmapId last_submap_id = std::prev(end_it)->id;
  if (data_.submap_data.at(last_submap_id).submap ==
      insertion_submaps.front()) {
    // In this case, 'last_submap_id' is the ID of 'insertions_submaps.front()'
    // and 'insertions_submaps.back()' is new.
    const auto& first_submap_pose = submap_data.at(last_submap_id).global_pose;
    optimization_problem_->AddSubmap(
        trajectory_id, first_submap_pose *
                           insertion_submaps[0]->local_pose().inverse() *
                           insertion_submaps[1]->local_pose());
    return {last_submap_id,
            SubmapId{trajectory_id, last_submap_id.submap_index + 1}};
  }
  CHECK(data_.submap_data.at(last_submap_id).submap ==
        insertion_submaps.back());
  const SubmapId front_submap_id{trajectory_id,
                                 last_submap_id.submap_index - 1};
  CHECK(data_.submap_data.at(front_submap_id).submap ==
        insertion_submaps.front());
  return {front_submap_id, last_submap_id};
}

NodeId PoseGraph3D::AppendNode(
    std::shared_ptr<const TrajectoryNode::Data> constant_data,
    const int trajectory_id,
    const std::vector<std::shared_ptr<const Submap3D>>& insertion_submaps,
    const transform::Rigid3d& optimized_pose) {
  common::MutexLocker locker(&mutex_);
  AddTrajectoryIfNeeded(trajectory_id);
  if (!CanAddWorkItemModifying(trajectory_id)) {
    LOG(WARNING) << "AddNode was called for finished or deleted trajectory.";
  }
  const NodeId node_id = data_.trajectory_nodes.Append(
      trajectory_id, TrajectoryNode{constant_data, optimized_pose});
  ++data_.num_trajectory_nodes;
  // Test if the 'insertion_submap.back()' is one we never saw before.
  if (data_.submap_data.SizeOfTrajectoryOrZero(trajectory_id) == 0 ||
      std::prev(data_.submap_data.EndOfTrajectory(trajectory_id))
              ->data.submap != insertion_submaps.back()) {
    // We grow 'data_.submap_data' as needed. This code assumes that the first
    // time we see a new submap is as 'insertion_submaps.back()'.
    const SubmapId submap_id =
        data_.submap_data.Append(trajectory_id, InternalSubmapData());
    data_.submap_data.at(submap_id).submap = insertion_submaps.back();
    LOG(INFO) << "Inserted submap " << submap_id << ".";
  }
  return node_id;
}

NodeId PoseGraph3D::AddNode(
    std::shared_ptr<const TrajectoryNode::Data> constant_data,
    const int trajectory_id,
    const std::vector<std::shared_ptr<const Submap3D>>& insertion_submaps) {
  const transform::Rigid3d optimized_pose(
      GetLocalToGlobalTransform(trajectory_id) * constant_data->local_pose);

  const NodeId node_id = AppendNode(constant_data, trajectory_id,
                                    insertion_submaps, optimized_pose);
  // We have to check this here, because it might have changed by the time we
  // execute the lambda.
  const bool newly_finished_submap = insertion_submaps.front()->finished();
  AddWorkItem([=]() EXCLUDES(mutex_) {
    return ComputeConstraintsForNode(node_id, insertion_submaps,
                                     newly_finished_submap);
  });
  return node_id;
}

void PoseGraph3D::AddWorkItem(
    const std::function<WorkItem::Result()>& work_item) {
  {
    common::MutexLocker locker(&work_queue_mutex_);
    if (work_queue_ != nullptr) {
      const auto now = std::chrono::steady_clock::now();
      work_queue_->push_back({now, work_item});
      kWorkQueueDelayMetric->Set(
          common::ToSeconds(now - work_queue_->front().time));
      return;
    }
  }
  if (work_item() == WorkItem::Result::kRunOptimization) {
    {
      common::MutexLocker locker(&work_queue_mutex_);
      work_queue_ = common::make_unique<WorkQueue>();
    }
    constraint_builder_.WhenDone(
        [this](const constraints::ConstraintBuilder3D::Result& result) {
          HandleWorkQueue(result);
        });
  }
}

void PoseGraph3D::AddTrajectoryIfNeeded(const int trajectory_id) {
  data_.trajectories_state[trajectory_id];
  CHECK(data_.trajectories_state.at(trajectory_id).state !=
        TrajectoryState::FINISHED);
  CHECK(data_.trajectories_state.at(trajectory_id).state !=
        TrajectoryState::DELETED);
  CHECK(data_.trajectories_state.at(trajectory_id).deletion_state ==
        InternalTrajectoryState::DeletionState::NORMAL);
  data_.trajectory_connectivity_state.Add(trajectory_id);
  // Make sure we have a sampler for this trajectory.
  if (!global_localization_samplers_[trajectory_id]) {
    global_localization_samplers_[trajectory_id] =
        common::make_unique<common::FixedRatioSampler>(
            options_.global_sampling_ratio());
  }
}

void PoseGraph3D::AddImuData(const int trajectory_id,
                             const sensor::ImuData& imu_data) {
  AddWorkItem([=]() EXCLUDES(mutex_) {
    common::MutexLocker locker(&mutex_);
    if (CanAddWorkItemModifying(trajectory_id)) {
      optimization_problem_->AddImuData(trajectory_id, imu_data);
    }
    return WorkItem::Result::kDoNotRunOptimization;
  });
}

void PoseGraph3D::AddOdometryData(const int trajectory_id,
                                  const sensor::OdometryData& odometry_data) {
  AddWorkItem([=]() EXCLUDES(mutex_) {
    common::MutexLocker locker(&mutex_);
    if (CanAddWorkItemModifying(trajectory_id)) {
      optimization_problem_->AddOdometryData(trajectory_id, odometry_data);
    }
    return WorkItem::Result::kDoNotRunOptimization;
  });
}

void PoseGraph3D::AddFixedFramePoseData(
    const int trajectory_id,
    const sensor::FixedFramePoseData& fixed_frame_pose_data) {
  AddWorkItem([=]() EXCLUDES(mutex_) {
    common::MutexLocker locker(&mutex_);
    if (CanAddWorkItemModifying(trajectory_id)) {
      optimization_problem_->AddFixedFramePoseData(trajectory_id,
                                                   fixed_frame_pose_data);
    }
    return WorkItem::Result::kDoNotRunOptimization;
  });
}

void PoseGraph3D::AddLandmarkData(int trajectory_id,
                                  const sensor::LandmarkData& landmark_data) {
  AddWorkItem([=]() EXCLUDES(mutex_) {
    common::MutexLocker locker(&mutex_);
    if (CanAddWorkItemModifying(trajectory_id)) {
      for (const auto& observation : landmark_data.landmark_observations) {
        data_.landmark_nodes[observation.id].landmark_observations.emplace_back(
            PoseGraphInterface::LandmarkNode::LandmarkObservation{
                trajectory_id, landmark_data.time,
                observation.landmark_to_tracking_transform,
                observation.translation_weight, observation.rotation_weight});
      }
    }
    return WorkItem::Result::kDoNotRunOptimization;
  });
}

void PoseGraph3D::ComputeConstraint(const NodeId& node_id,
                                    const SubmapId& submap_id) {
  const transform::Rigid3d global_node_pose =
      optimization_problem_->node_data().at(node_id).global_pose;

  const transform::Rigid3d global_submap_pose =
      optimization_problem_->submap_data().at(submap_id).global_pose;

<<<<<<< HEAD
  const common::Time node_time = GetLatestNodeTime(node_id, submap_id);
  const common::Time last_connection_time =
      data_.trajectory_connectivity_state.LastConnectionTime(
          node_id.trajectory_id, submap_id.trajectory_id);
  if (node_id.trajectory_id == submap_id.trajectory_id ||
      node_time <
          last_connection_time +
              common::FromSeconds(
                  options_.global_constraint_search_after_n_seconds())) {
    // If the node and the submap belong to the same trajectory or if there has
    // been a recent global constraint that ties that node's trajectory to the
    // submap's trajectory, it suffices to do a match constrained to a local
    // search window.
    constraint_builder_.MaybeAddConstraint(
        submap_id,
        static_cast<const Submap3D*>(
            data_.submap_data.at(submap_id).submap.get()),
        node_id, data_.trajectory_nodes.at(node_id).constant_data.get(),
        global_node_pose, global_submap_pose);
  } else if (global_localization_samplers_[node_id.trajectory_id]->Pulse()) {
    // In this situation, 'global_node_pose' and 'global_submap_pose' have
    // orientations agreeing on gravity. Their relationship regarding yaw is
    // arbitrary. Finding the correct yaw component will be handled by the
    // matching procedure in the FastCorrelativeScanMatcher, and the given yaw
    // is essentially ignored.
    constraint_builder_.MaybeAddGlobalConstraint(
        submap_id,
        static_cast<const Submap3D*>(
            data_.submap_data.at(submap_id).submap.get()),
        node_id, data_.trajectory_nodes.at(node_id).constant_data.get(),
        global_node_pose.rotation(), global_submap_pose.rotation());
  }
}

void PoseGraph3D::ComputeConstraintsForOldNodes(const SubmapId& submap_id) {
  const auto& submap_data = data_.submap_data.at(submap_id);
  for (const auto& node_id_data : optimization_problem_->node_data()) {
    const NodeId& node_id = node_id_data.id;
    if (submap_data.node_ids.count(node_id) == 0) {
      ComputeConstraint(node_id, submap_id);
    }
=======
  const transform::Rigid3d global_submap_pose_inverse =
      global_submap_pose.inverse();

  bool maybe_add_local_constraint = false;
  bool maybe_add_global_constraint = false;
  const TrajectoryNode::Data* constant_data;
  const Submap3D* submap;
  std::vector<TrajectoryNode> submap_nodes;
  {
    common::MutexLocker locker(&mutex_);
    CHECK(data_.submap_data.at(submap_id).state == SubmapState::kFinished);

    for (const NodeId& submap_node_id :
         data_.submap_data.at(submap_id).node_ids) {
      submap_nodes.push_back(TrajectoryNode{
          data_.trajectory_nodes.at(submap_node_id).constant_data,
          global_submap_pose_inverse *
              data_.trajectory_nodes.at(submap_node_id).global_pose});
    }

    const common::Time node_time = GetLatestNodeTime(node_id, submap_id);
    const common::Time last_connection_time =
        data_.trajectory_connectivity_state.LastConnectionTime(
            node_id.trajectory_id, submap_id.trajectory_id);
    if (node_id.trajectory_id == submap_id.trajectory_id ||
        node_time <
            last_connection_time +
                common::FromSeconds(
                    options_.global_constraint_search_after_n_seconds())) {
      // If the node and the submap belong to the same trajectory or if there
      // has been a recent global constraint that ties that node's trajectory to
      // the submap's trajectory, it suffices to do a match constrained to a
      // local search window.
      maybe_add_local_constraint = true;
    } else if (global_localization_samplers_[node_id.trajectory_id]->Pulse()) {
      // In this situation, 'global_node_pose' and 'global_submap_pose' have
      // orientations agreeing on gravity. Their relationship regarding yaw is
      // arbitrary. Finding the correct yaw component will be handled by the
      // matching procedure in the FastCorrelativeScanMatcher, and the given yaw
      // is essentially ignored.
      maybe_add_global_constraint = true;
    }
    constant_data = data_.trajectory_nodes.at(node_id).constant_data.get();
    submap = static_cast<const Submap3D*>(
        data_.submap_data.at(submap_id).submap.get());
  }

  if (maybe_add_local_constraint) {
    constraint_builder_.MaybeAddConstraint(
        submap_id, submap, node_id, constant_data, submap_nodes,
        global_node_pose, global_submap_pose);
  } else if (maybe_add_global_constraint) {
    constraint_builder_.MaybeAddGlobalConstraint(
        submap_id, submap, node_id, constant_data, submap_nodes,
        global_node_pose.rotation(), global_submap_pose.rotation());
>>>>>>> 1b455e57
  }
}

WorkItem::Result PoseGraph3D::ComputeConstraintsForNode(
    const NodeId& node_id,
    std::vector<std::shared_ptr<const Submap3D>> insertion_submaps,
    const bool newly_finished_submap) {
  std::vector<SubmapId> submap_ids;
  std::vector<SubmapId> finished_submap_ids;
  std::set<NodeId> newly_finished_submap_node_ids;
  {
    common::MutexLocker locker(&mutex_);
    const auto& constant_data =
        data_.trajectory_nodes.at(node_id).constant_data;
    submap_ids = InitializeGlobalSubmapPoses(
        node_id.trajectory_id, constant_data->time, insertion_submaps);
    CHECK_EQ(submap_ids.size(), insertion_submaps.size());
    const SubmapId matching_id = submap_ids.front();
    const transform::Rigid3d& local_pose = constant_data->local_pose;
    const transform::Rigid3d global_pose =
        optimization_problem_->submap_data().at(matching_id).global_pose *
        insertion_submaps.front()->local_pose().inverse() * local_pose;
    optimization_problem_->AddTrajectoryNode(
        matching_id.trajectory_id,
        optimization::NodeSpec3D{constant_data->time, local_pose, global_pose});
    for (size_t i = 0; i < insertion_submaps.size(); ++i) {
      const SubmapId submap_id = submap_ids[i];
      // Even if this was the last node added to 'submap_id', the submap will
      // only be marked as finished in 'data_.submap_data' further below.
      CHECK(data_.submap_data.at(submap_id).state == SubmapState::kActive);
      data_.submap_data.at(submap_id).node_ids.emplace(node_id);
      const transform::Rigid3d constraint_transform =
          insertion_submaps[i]->local_pose().inverse() * local_pose;
      data_.constraints.push_back(Constraint{
          submap_id,
          node_id,
          {constraint_transform, options_.matcher_translation_weight(),
           options_.matcher_rotation_weight()},
          Constraint::INTRA_SUBMAP});
    }
    // TODO(gaschler): Consider not searching for constraints against
    // trajectories scheduled for deletion.
    // TODO(danielsievers): Add a member variable and avoid having to copy
    // them out here.
    for (const auto& submap_id_data : data_.submap_data) {
      if (submap_id_data.data.state == SubmapState::kFinished) {
        CHECK_EQ(submap_id_data.data.node_ids.count(node_id), 0);
        finished_submap_ids.emplace_back(submap_id_data.id);
      }
    }
    if (newly_finished_submap) {
      const SubmapId newly_finished_submap_id = submap_ids.front();
      InternalSubmapData& finished_submap_data =
          data_.submap_data.at(newly_finished_submap_id);
      CHECK(finished_submap_data.state == SubmapState::kActive);
      finished_submap_data.state = SubmapState::kFinished;
      newly_finished_submap_node_ids = finished_submap_data.node_ids;
    }
  }

  for (const auto& submap_id : finished_submap_ids) {
    ComputeConstraint(node_id, submap_id);
  }

  if (newly_finished_submap) {
    const SubmapId newly_finished_submap_id = submap_ids.front();
    // We have a new completed submap, so we look into adding constraints for
    // old nodes.
    for (const auto& node_id_data : optimization_problem_->node_data()) {
      const NodeId& node_id = node_id_data.id;
      if (newly_finished_submap_node_ids.count(node_id) == 0) {
        ComputeConstraint(node_id, newly_finished_submap_id);
      }
    }
  }
  constraint_builder_.NotifyEndOfNode();
  ++num_nodes_since_last_loop_closure_;
  if (options_.optimize_every_n_nodes() > 0 &&
      num_nodes_since_last_loop_closure_ > options_.optimize_every_n_nodes()) {
    return WorkItem::Result::kRunOptimization;
  }
  return WorkItem::Result::kDoNotRunOptimization;
}

common::Time PoseGraph3D::GetLatestNodeTime(const NodeId& node_id,
                                            const SubmapId& submap_id) const {
  common::Time time = data_.trajectory_nodes.at(node_id).constant_data->time;
  const InternalSubmapData& submap_data = data_.submap_data.at(submap_id);
  if (!submap_data.node_ids.empty()) {
    const NodeId last_submap_node_id =
        *data_.submap_data.at(submap_id).node_ids.rbegin();
    time = std::max(
        time,
        data_.trajectory_nodes.at(last_submap_node_id).constant_data->time);
  }
  return time;
}

void PoseGraph3D::UpdateTrajectoryConnectivity(const Constraint& constraint) {
  CHECK_EQ(constraint.tag, PoseGraphInterface::Constraint::INTER_SUBMAP);
  const common::Time time =
      GetLatestNodeTime(constraint.node_id, constraint.submap_id);
  data_.trajectory_connectivity_state.Connect(
      constraint.node_id.trajectory_id, constraint.submap_id.trajectory_id,
      time);
}

void PoseGraph3D::DeleteTrajectoriesIfNeeded() {
  TrimmingHandle trimming_handle(this);
  for (auto& it : data_.trajectories_state) {
    if (it.second.deletion_state ==
        InternalTrajectoryState::DeletionState::WAIT_FOR_DELETION) {
      // TODO(gaschler): Consider directly deleting from data_, which may be
      // more complete.
      auto submap_ids = trimming_handle.GetSubmapIds(it.first);
      for (auto& submap_id : submap_ids) {
        trimming_handle.TrimSubmap(submap_id);
      }
      it.second.state = TrajectoryState::DELETED;
      it.second.deletion_state = InternalTrajectoryState::DeletionState::NORMAL;
    }
  }
}

void PoseGraph3D::HandleWorkQueue(
    const constraints::ConstraintBuilder3D::Result& result) {
  {
    common::MutexLocker locker(&mutex_);
    data_.constraints.insert(data_.constraints.end(), result.begin(),
                             result.end());
  }
  RunOptimization();

  if (global_slam_optimization_callback_) {
    std::map<int, NodeId> trajectory_id_to_last_optimized_node_id;
    std::map<int, SubmapId> trajectory_id_to_last_optimized_submap_id;
    {
      common::MutexLocker locker(&mutex_);
      const auto& submap_data = optimization_problem_->submap_data();
      const auto& node_data = optimization_problem_->node_data();
      for (const int trajectory_id : node_data.trajectory_ids()) {
        if (node_data.SizeOfTrajectoryOrZero(trajectory_id) == 0 ||
            submap_data.SizeOfTrajectoryOrZero(trajectory_id) == 0) {
          continue;
        }
        trajectory_id_to_last_optimized_node_id.emplace(
            trajectory_id,
            std::prev(node_data.EndOfTrajectory(trajectory_id))->id);
        trajectory_id_to_last_optimized_submap_id.emplace(
            trajectory_id,
            std::prev(submap_data.EndOfTrajectory(trajectory_id))->id);
      }
    }
    global_slam_optimization_callback_(
        trajectory_id_to_last_optimized_submap_id,
        trajectory_id_to_last_optimized_node_id);
  }

  {
    common::MutexLocker locker(&mutex_);
    for (const Constraint& constraint : result) {
      UpdateTrajectoryConnectivity(constraint);
    }
    DeleteTrajectoriesIfNeeded();
    TrimmingHandle trimming_handle(this);
    for (auto& trimmer : trimmers_) {
      trimmer->Trim(&trimming_handle);
    }
    trimmers_.erase(
        std::remove_if(trimmers_.begin(), trimmers_.end(),
                       [](std::unique_ptr<PoseGraphTrimmer>& trimmer) {
                         return trimmer->IsFinished();
                       }),
        trimmers_.end());

    num_nodes_since_last_loop_closure_ = 0;
  }

  size_t work_queue_size;
  bool process_work_queue = true;
  while (process_work_queue) {
    std::function<WorkItem::Result()> work_item;
    {
      common::MutexLocker locker(&work_queue_mutex_);
      if (work_queue_->empty()) {
        work_queue_.reset();
        return;
      }
      work_item = work_queue_->front().task;
      work_queue_->pop_front();
      work_queue_size = work_queue_->size();
    }
    process_work_queue = work_item() == WorkItem::Result::kDoNotRunOptimization;
  }
  LOG(INFO) << "Remaining work items in queue: " << work_queue_size;
  // We have to optimize again.
  constraint_builder_.WhenDone(
      [this](const constraints::ConstraintBuilder3D::Result& result) {
        HandleWorkQueue(result);
      });
}

void PoseGraph3D::WaitForAllComputations() {
  int num_trajectory_nodes;
  {
    common::MutexLocker locker(&mutex_);
    num_trajectory_nodes = data_.num_trajectory_nodes;
  }

  const int num_finished_nodes_at_start =
      constraint_builder_.GetNumFinishedNodes();

  auto report_progress = [this, num_trajectory_nodes,
                          num_finished_nodes_at_start]() {
    // Log progress on nodes only when we are actually processing nodes.
    if (num_trajectory_nodes != num_finished_nodes_at_start) {
      std::ostringstream progress_info;
      progress_info << "Optimizing: " << std::fixed << std::setprecision(1)
                    << 100. *
                           (constraint_builder_.GetNumFinishedNodes() -
                            num_finished_nodes_at_start) /
                           (num_trajectory_nodes - num_finished_nodes_at_start)
                    << "%...";
      std::cout << "\r\x1b[K" << progress_info.str() << std::flush;
    }
  };

  // First wait for the work queue to drain so that it's safe to schedule
  // a WhenDone() callback.
  {
    common::MutexLocker locker(&work_queue_mutex_);
    while (!locker.AwaitWithTimeout(
        [this]() REQUIRES(work_queue_mutex_) { return work_queue_ == nullptr; },
        common::FromSeconds(1.))) {
      report_progress();
    }
  }

  // Now wait for any pending constraint computations to finish.
  common::MutexLocker locker(&mutex_);
  bool notification = false;
  constraint_builder_.WhenDone(
      [this,
       &notification](const constraints::ConstraintBuilder3D::Result& result)
          EXCLUDES(mutex_) {
            common::MutexLocker locker(&mutex_);
            data_.constraints.insert(data_.constraints.end(), result.begin(),
                                     result.end());
            notification = true;
          });
  while (!locker.AwaitWithTimeout([&notification]()
                                      REQUIRES(mutex_) { return notification; },
                                  common::FromSeconds(1.))) {
    report_progress();
  }
  CHECK_EQ(constraint_builder_.GetNumFinishedNodes(), num_trajectory_nodes);
  std::cout << "\r\x1b[KOptimizing: Done.     " << std::endl;
}

void PoseGraph3D::DeleteTrajectory(const int trajectory_id) {
  {
    common::MutexLocker locker(&mutex_);
    auto it = data_.trajectories_state.find(trajectory_id);
    if (it == data_.trajectories_state.end()) {
      LOG(WARNING) << "Skipping request to delete non-existing trajectory_id: "
                   << trajectory_id;
      return;
    }
    it->second.deletion_state =
        InternalTrajectoryState::DeletionState::SCHEDULED_FOR_DELETION;
  }
  AddWorkItem([this, trajectory_id]() EXCLUDES(mutex_) {
    common::MutexLocker locker(&mutex_);
    CHECK(data_.trajectories_state.at(trajectory_id).state !=
          TrajectoryState::ACTIVE);
    CHECK(data_.trajectories_state.at(trajectory_id).state !=
          TrajectoryState::DELETED);
    CHECK(data_.trajectories_state.at(trajectory_id).deletion_state ==
          InternalTrajectoryState::DeletionState::SCHEDULED_FOR_DELETION);
    data_.trajectories_state.at(trajectory_id).deletion_state =
        InternalTrajectoryState::DeletionState::WAIT_FOR_DELETION;
    return WorkItem::Result::kDoNotRunOptimization;
  });
}

void PoseGraph3D::FinishTrajectory(const int trajectory_id) {
  AddWorkItem([this, trajectory_id]() EXCLUDES(mutex_) {
    common::MutexLocker locker(&mutex_);
    CHECK(!IsTrajectoryFinished(trajectory_id));
    data_.trajectories_state[trajectory_id].state = TrajectoryState::FINISHED;

    for (const auto& submap : data_.submap_data.trajectory(trajectory_id)) {
      data_.submap_data.at(submap.id).state = SubmapState::kFinished;
    }
    return WorkItem::Result::kRunOptimization;
  });
}

bool PoseGraph3D::IsTrajectoryFinished(const int trajectory_id) const {
  return data_.trajectories_state.count(trajectory_id) != 0 &&
         data_.trajectories_state.at(trajectory_id).state ==
             TrajectoryState::FINISHED;
}

void PoseGraph3D::FreezeTrajectory(const int trajectory_id) {
  {
    common::MutexLocker locker(&mutex_);
    data_.trajectory_connectivity_state.Add(trajectory_id);
  }
  AddWorkItem([this, trajectory_id]() EXCLUDES(mutex_) {
    common::MutexLocker locker(&mutex_);
    CHECK(!IsTrajectoryFrozen(trajectory_id));
    data_.trajectories_state[trajectory_id].state = TrajectoryState::FROZEN;
    return WorkItem::Result::kDoNotRunOptimization;
  });
}

bool PoseGraph3D::IsTrajectoryFrozen(const int trajectory_id) const {
  return data_.trajectories_state.count(trajectory_id) != 0 &&
         data_.trajectories_state.at(trajectory_id).state ==
             TrajectoryState::FROZEN;
}

void PoseGraph3D::AddSubmapFromProto(
    const transform::Rigid3d& global_submap_pose, const proto::Submap& submap) {
  if (!submap.has_submap_3d()) {
    return;
  }

  const SubmapId submap_id = {submap.submap_id().trajectory_id(),
                              submap.submap_id().submap_index()};
  std::shared_ptr<const Submap3D> submap_ptr =
      std::make_shared<const Submap3D>(submap.submap_3d());

  {
    common::MutexLocker locker(&mutex_);
    AddTrajectoryIfNeeded(submap_id.trajectory_id);
    if (!CanAddWorkItemModifying(submap_id.trajectory_id)) return;
    data_.submap_data.Insert(submap_id, InternalSubmapData());
    data_.submap_data.at(submap_id).submap = submap_ptr;
    // Immediately show the submap at the 'global_submap_pose'.
    data_.global_submap_poses_3d.Insert(
        submap_id, optimization::SubmapSpec3D{global_submap_pose});
  }
  bool finished = submap.submap_3d().finished();
  AddWorkItem(
      [this, submap_id, global_submap_pose, finished]() EXCLUDES(mutex_) {
        common::MutexLocker locker(&mutex_);
        data_.submap_data.at(submap_id).state =
            finished ? SubmapState::kFinished : SubmapState::kActive;
        optimization_problem_->InsertSubmap(submap_id, global_submap_pose);
        return WorkItem::Result::kDoNotRunOptimization;
      });
}

void PoseGraph3D::AddNodeFromProto(const transform::Rigid3d& global_pose,
                                   const proto::Node& node) {
  const NodeId node_id = {node.node_id().trajectory_id(),
                          node.node_id().node_index()};
  std::shared_ptr<const TrajectoryNode::Data> constant_data =
      std::make_shared<const TrajectoryNode::Data>(FromProto(node.node_data()));

  {
    common::MutexLocker locker(&mutex_);
    AddTrajectoryIfNeeded(node_id.trajectory_id);
    if (!CanAddWorkItemModifying(node_id.trajectory_id)) return;
    data_.trajectory_nodes.Insert(node_id,
                                  TrajectoryNode{constant_data, global_pose});
  }

  AddWorkItem([this, node_id, global_pose]() EXCLUDES(mutex_) {
    common::MutexLocker locker(&mutex_);
    const auto& constant_data =
        data_.trajectory_nodes.at(node_id).constant_data;
    optimization_problem_->InsertTrajectoryNode(
        node_id,
        optimization::NodeSpec3D{constant_data->time, constant_data->local_pose,
                                 global_pose});
    return WorkItem::Result::kDoNotRunOptimization;
  });
}

void PoseGraph3D::SetTrajectoryDataFromProto(
    const proto::TrajectoryData& data) {
  TrajectoryData trajectory_data;
  trajectory_data.gravity_constant = data.gravity_constant();
  trajectory_data.imu_calibration = {
      {data.imu_calibration().w(), data.imu_calibration().x(),
       data.imu_calibration().y(), data.imu_calibration().z()}};
  if (data.has_fixed_frame_origin_in_map()) {
    trajectory_data.fixed_frame_origin_in_map =
        transform::ToRigid3(data.fixed_frame_origin_in_map());
  }

  const int trajectory_id = data.trajectory_id();
  AddWorkItem([this, trajectory_id, trajectory_data]() EXCLUDES(mutex_) {
    common::MutexLocker locker(&mutex_);
    if (CanAddWorkItemModifying(trajectory_id)) {
      optimization_problem_->SetTrajectoryData(trajectory_id, trajectory_data);
    }
    return WorkItem::Result::kDoNotRunOptimization;
  });
}

void PoseGraph3D::AddNodeToSubmap(const NodeId& node_id,
                                  const SubmapId& submap_id) {
  AddWorkItem([this, node_id, submap_id]() EXCLUDES(mutex_) {
    common::MutexLocker locker(&mutex_);
    if (CanAddWorkItemModifying(submap_id.trajectory_id)) {
      data_.submap_data.at(submap_id).node_ids.insert(node_id);
    }
    return WorkItem::Result::kDoNotRunOptimization;
  });
}

void PoseGraph3D::AddSerializedConstraints(
    const std::vector<Constraint>& constraints) {
  AddWorkItem([this, constraints]() EXCLUDES(mutex_) {
    common::MutexLocker locker(&mutex_);
    for (const auto& constraint : constraints) {
      CHECK(data_.trajectory_nodes.Contains(constraint.node_id));
      CHECK(data_.submap_data.Contains(constraint.submap_id));
      CHECK(data_.trajectory_nodes.at(constraint.node_id).constant_data !=
            nullptr);
      CHECK(data_.submap_data.at(constraint.submap_id).submap != nullptr);
      switch (constraint.tag) {
        case Constraint::Tag::INTRA_SUBMAP:
          CHECK(data_.submap_data.at(constraint.submap_id)
                    .node_ids.emplace(constraint.node_id)
                    .second);
          break;
        case Constraint::Tag::INTER_SUBMAP:
          UpdateTrajectoryConnectivity(constraint);
          break;
      }
      data_.constraints.push_back(constraint);
    }
    LOG(INFO) << "Loaded " << constraints.size() << " constraints.";
    return WorkItem::Result::kDoNotRunOptimization;
  });
}

void PoseGraph3D::AddTrimmer(std::unique_ptr<PoseGraphTrimmer> trimmer) {
  // C++11 does not allow us to move a unique_ptr into a lambda.
  PoseGraphTrimmer* const trimmer_ptr = trimmer.release();
  AddWorkItem([this, trimmer_ptr]() EXCLUDES(mutex_) {
    common::MutexLocker locker(&mutex_);
    trimmers_.emplace_back(trimmer_ptr);
    return WorkItem::Result::kDoNotRunOptimization;
  });
}

void PoseGraph3D::RunFinalOptimization() {
  {
    AddWorkItem([this]() EXCLUDES(mutex_) {
      common::MutexLocker locker(&mutex_);
      optimization_problem_->SetMaxNumIterations(
          options_.max_num_final_iterations());
      return WorkItem::Result::kRunOptimization;
    });
    AddWorkItem([this]() EXCLUDES(mutex_) {
      common::MutexLocker locker(&mutex_);
      optimization_problem_->SetMaxNumIterations(
          options_.optimization_problem_options()
              .ceres_solver_options()
              .max_num_iterations());
      return WorkItem::Result::kDoNotRunOptimization;
    });
  }
  WaitForAllComputations();
}

void PoseGraph3D::LogResidualHistograms() const {
  common::Histogram rotational_residual;
  common::Histogram translational_residual;
  for (const Constraint& constraint : data_.constraints) {
    if (constraint.tag == Constraint::Tag::INTRA_SUBMAP) {
      const cartographer::transform::Rigid3d optimized_node_to_map =
          data_.trajectory_nodes.at(constraint.node_id).global_pose;
      const cartographer::transform::Rigid3d node_to_submap_constraint =
          constraint.pose.zbar_ij;
      const cartographer::transform::Rigid3d optimized_submap_to_map =
          data_.global_submap_poses_3d.at(constraint.submap_id).global_pose;
      const cartographer::transform::Rigid3d optimized_node_to_submap =
          optimized_submap_to_map.inverse() * optimized_node_to_map;
      const cartographer::transform::Rigid3d residual =
          node_to_submap_constraint.inverse() * optimized_node_to_submap;
      rotational_residual.Add(
          common::NormalizeAngleDifference(transform::GetAngle(residual)));
      translational_residual.Add(residual.translation().norm());
    }
  }
  LOG(INFO) << "Translational residuals histogram:\n"
            << translational_residual.ToString(10);
  LOG(INFO) << "Rotational residuals histogram:\n"
            << rotational_residual.ToString(10);
}

void PoseGraph3D::RunOptimization() {
  if (optimization_problem_->submap_data().empty()) {
    return;
  }

  // No other thread is accessing the optimization_problem_, data_.constraints,
  // data_.frozen_trajectories and data_.landmark_nodes when executing the
  // Solve. Solve is time consuming, so not taking the mutex before Solve to
  // avoid blocking foreground processing.
  optimization_problem_->Solve(data_.constraints, GetTrajectoryStates(),
                               data_.landmark_nodes);
  common::MutexLocker locker(&mutex_);

  const auto& submap_data = optimization_problem_->submap_data();
  const auto& node_data = optimization_problem_->node_data();
  for (const int trajectory_id : node_data.trajectory_ids()) {
    for (const auto& node : node_data.trajectory(trajectory_id)) {
      data_.trajectory_nodes.at(node.id).global_pose = node.data.global_pose;
    }

    // Extrapolate all point cloud poses that were not included in the
    // 'optimization_problem_' yet.
    const auto local_to_new_global =
        ComputeLocalToGlobalTransform(submap_data, trajectory_id);
    const auto local_to_old_global = ComputeLocalToGlobalTransform(
        data_.global_submap_poses_3d, trajectory_id);
    const transform::Rigid3d old_global_to_new_global =
        local_to_new_global * local_to_old_global.inverse();

    const NodeId last_optimized_node_id =
        std::prev(node_data.EndOfTrajectory(trajectory_id))->id;
    auto node_it =
        std::next(data_.trajectory_nodes.find(last_optimized_node_id));
    for (; node_it != data_.trajectory_nodes.EndOfTrajectory(trajectory_id);
         ++node_it) {
      auto& mutable_trajectory_node = data_.trajectory_nodes.at(node_it->id);
      mutable_trajectory_node.global_pose =
          old_global_to_new_global * mutable_trajectory_node.global_pose;
    }
  }
  for (const auto& landmark : optimization_problem_->landmark_data()) {
    data_.landmark_nodes[landmark.first].global_landmark_pose = landmark.second;
  }
  data_.global_submap_poses_3d = submap_data;

  // Log the histograms for the pose residuals.
  if (options_.log_residual_histograms()) {
    LogResidualHistograms();
  }
}

bool PoseGraph3D::CanAddWorkItemModifying(int trajectory_id) {
  auto it = data_.trajectories_state.find(trajectory_id);
  if (it == data_.trajectories_state.end()) {
    LOG(WARNING) << "trajectory_id:" << trajectory_id
                 << " has not been added "
                    "but modification is requested.";
    return true;
  }
  if (it->second.state == TrajectoryState::FINISHED) {
    // TODO(gaschler): Replace all FATAL to WARNING after some testing.
    LOG(FATAL) << "trajectory_id " << trajectory_id
               << " has finished "
                  "but modification is requested, skipping.";
    return false;
  }
  if (it->second.deletion_state !=
      InternalTrajectoryState::DeletionState::NORMAL) {
    LOG(FATAL) << "trajectory_id " << trajectory_id
               << " has been scheduled for deletion "
                  "but modification is requested, skipping.";
    return false;
  }
  if (it->second.state == TrajectoryState::DELETED) {
    LOG(FATAL) << "trajectory_id " << trajectory_id
               << " has been deleted "
                  "but modification is requested, skipping.";
    return false;
  }
  return true;
}

MapById<NodeId, TrajectoryNode> PoseGraph3D::GetTrajectoryNodes() const {
  common::MutexLocker locker(&mutex_);
  return data_.trajectory_nodes;
}

MapById<NodeId, TrajectoryNodePose> PoseGraph3D::GetTrajectoryNodePoses()
    const {
  MapById<NodeId, TrajectoryNodePose> node_poses;
  common::MutexLocker locker(&mutex_);
  for (const auto& node_id_data : data_.trajectory_nodes) {
    common::optional<TrajectoryNodePose::ConstantPoseData> constant_pose_data;
    if (node_id_data.data.constant_data != nullptr) {
      constant_pose_data = TrajectoryNodePose::ConstantPoseData{
          node_id_data.data.constant_data->time,
          node_id_data.data.constant_data->local_pose};
    }
    node_poses.Insert(
        node_id_data.id,
        TrajectoryNodePose{node_id_data.data.global_pose, constant_pose_data});
  }
  return node_poses;
}

std::map<int, PoseGraphInterface::TrajectoryState>
PoseGraph3D::GetTrajectoryStates() const {
  std::map<int, PoseGraphInterface::TrajectoryState> trajectories_state;
  common::MutexLocker locker(&mutex_);
  for (const auto& it : data_.trajectories_state) {
    trajectories_state[it.first] = it.second.state;
  }
  return trajectories_state;
}

std::map<std::string, transform::Rigid3d> PoseGraph3D::GetLandmarkPoses()
    const {
  std::map<std::string, transform::Rigid3d> landmark_poses;
  common::MutexLocker locker(&mutex_);
  for (const auto& landmark : data_.landmark_nodes) {
    // Landmark without value has not been optimized yet.
    if (!landmark.second.global_landmark_pose.has_value()) continue;
    landmark_poses[landmark.first] =
        landmark.second.global_landmark_pose.value();
  }
  return landmark_poses;
}

void PoseGraph3D::SetLandmarkPose(const std::string& landmark_id,
                                  const transform::Rigid3d& global_pose) {
  AddWorkItem([=]() EXCLUDES(mutex_) {
    common::MutexLocker locker(&mutex_);
    data_.landmark_nodes[landmark_id].global_landmark_pose = global_pose;
    return WorkItem::Result::kDoNotRunOptimization;
  });
}

sensor::MapByTime<sensor::ImuData> PoseGraph3D::GetImuData() const {
  common::MutexLocker locker(&mutex_);
  return optimization_problem_->imu_data();
}

sensor::MapByTime<sensor::OdometryData> PoseGraph3D::GetOdometryData() const {
  common::MutexLocker locker(&mutex_);
  return optimization_problem_->odometry_data();
}

sensor::MapByTime<sensor::FixedFramePoseData>
PoseGraph3D::GetFixedFramePoseData() const {
  common::MutexLocker locker(&mutex_);
  return optimization_problem_->fixed_frame_pose_data();
}

std::map<std::string /* landmark ID */, PoseGraphInterface::LandmarkNode>
PoseGraph3D::GetLandmarkNodes() const {
  common::MutexLocker locker(&mutex_);
  return data_.landmark_nodes;
}

std::map<int, PoseGraphInterface::TrajectoryData>
PoseGraph3D::GetTrajectoryData() const {
  common::MutexLocker locker(&mutex_);
  return optimization_problem_->trajectory_data();
}

std::vector<PoseGraphInterface::Constraint> PoseGraph3D::constraints() const {
  common::MutexLocker locker(&mutex_);
  return data_.constraints;
}

void PoseGraph3D::SetInitialTrajectoryPose(const int from_trajectory_id,
                                           const int to_trajectory_id,
                                           const transform::Rigid3d& pose,
                                           const common::Time time) {
  common::MutexLocker locker(&mutex_);
  data_.initial_trajectory_poses[from_trajectory_id] =
      InitialTrajectoryPose{to_trajectory_id, pose, time};
}

transform::Rigid3d PoseGraph3D::GetInterpolatedGlobalTrajectoryPose(
    const int trajectory_id, const common::Time time) const {
  CHECK_GT(data_.trajectory_nodes.SizeOfTrajectoryOrZero(trajectory_id), 0);
  const auto it = data_.trajectory_nodes.lower_bound(trajectory_id, time);
  if (it == data_.trajectory_nodes.BeginOfTrajectory(trajectory_id)) {
    return data_.trajectory_nodes.BeginOfTrajectory(trajectory_id)
        ->data.global_pose;
  }
  if (it == data_.trajectory_nodes.EndOfTrajectory(trajectory_id)) {
    return std::prev(data_.trajectory_nodes.EndOfTrajectory(trajectory_id))
        ->data.global_pose;
  }
  return transform::Interpolate(
             transform::TimestampedTransform{std::prev(it)->data.time(),
                                             std::prev(it)->data.global_pose},
             transform::TimestampedTransform{it->data.time(),
                                             it->data.global_pose},
             time)
      .transform;
}

transform::Rigid3d PoseGraph3D::GetLocalToGlobalTransform(
    const int trajectory_id) const {
  common::MutexLocker locker(&mutex_);
  return ComputeLocalToGlobalTransform(data_.global_submap_poses_3d,
                                       trajectory_id);
}

std::vector<std::vector<int>> PoseGraph3D::GetConnectedTrajectories() const {
  return data_.trajectory_connectivity_state.Components();
}

PoseGraphInterface::SubmapData PoseGraph3D::GetSubmapData(
    const SubmapId& submap_id) const {
  common::MutexLocker locker(&mutex_);
  return GetSubmapDataUnderLock(submap_id);
}

MapById<SubmapId, PoseGraphInterface::SubmapData>
PoseGraph3D::GetAllSubmapData() const {
  common::MutexLocker locker(&mutex_);
  return GetSubmapDataUnderLock();
}

MapById<SubmapId, PoseGraphInterface::SubmapPose>
PoseGraph3D::GetAllSubmapPoses() const {
  common::MutexLocker locker(&mutex_);
  MapById<SubmapId, SubmapPose> submap_poses;
  for (const auto& submap_id_data : data_.submap_data) {
    auto submap_data = GetSubmapDataUnderLock(submap_id_data.id);
    submap_poses.Insert(
        submap_id_data.id,
        PoseGraphInterface::SubmapPose{submap_data.submap->num_range_data(),
                                       submap_data.pose});
  }
  return submap_poses;
}

transform::Rigid3d PoseGraph3D::ComputeLocalToGlobalTransform(
    const MapById<SubmapId, optimization::SubmapSpec3D>& global_submap_poses,
    const int trajectory_id) const {
  auto begin_it = global_submap_poses.BeginOfTrajectory(trajectory_id);
  auto end_it = global_submap_poses.EndOfTrajectory(trajectory_id);
  if (begin_it == end_it) {
    const auto it = data_.initial_trajectory_poses.find(trajectory_id);
    if (it != data_.initial_trajectory_poses.end()) {
      return GetInterpolatedGlobalTrajectoryPose(it->second.to_trajectory_id,
                                                 it->second.time) *
             it->second.relative_pose;
    } else {
      return transform::Rigid3d::Identity();
    }
  }
  const SubmapId last_optimized_submap_id = std::prev(end_it)->id;
  // Accessing 'local_pose' in Submap is okay, since the member is const.
  return global_submap_poses.at(last_optimized_submap_id).global_pose *
         data_.submap_data.at(last_optimized_submap_id)
             .submap->local_pose()
             .inverse();
}

PoseGraphInterface::SubmapData PoseGraph3D::GetSubmapDataUnderLock(
    const SubmapId& submap_id) const {
  const auto it = data_.submap_data.find(submap_id);
  if (it == data_.submap_data.end()) {
    return {};
  }
  auto submap = it->data.submap;
  if (data_.global_submap_poses_3d.Contains(submap_id)) {
    // We already have an optimized pose.
    return {submap, data_.global_submap_poses_3d.at(submap_id).global_pose};
  }
  // We have to extrapolate.
  return {submap, ComputeLocalToGlobalTransform(data_.global_submap_poses_3d,
                                                submap_id.trajectory_id) *
                      submap->local_pose()};
}

PoseGraph3D::TrimmingHandle::TrimmingHandle(PoseGraph3D* const parent)
    : parent_(parent) {}

int PoseGraph3D::TrimmingHandle::num_submaps(const int trajectory_id) const {
  const auto& submap_data = parent_->optimization_problem_->submap_data();
  return submap_data.SizeOfTrajectoryOrZero(trajectory_id);
}

std::vector<SubmapId> PoseGraph3D::TrimmingHandle::GetSubmapIds(
    int trajectory_id) const {
  std::vector<SubmapId> submap_ids;
  const auto& submap_data = parent_->optimization_problem_->submap_data();
  for (const auto& it : submap_data.trajectory(trajectory_id)) {
    submap_ids.push_back(it.id);
  }
  return submap_ids;
}
MapById<SubmapId, PoseGraphInterface::SubmapData>
PoseGraph3D::TrimmingHandle::GetOptimizedSubmapData() const {
  MapById<SubmapId, PoseGraphInterface::SubmapData> submaps;
  for (const auto& submap_id_data : parent_->data_.submap_data) {
    if (submap_id_data.data.state != SubmapState::kFinished ||
        !parent_->data_.global_submap_poses_3d.Contains(submap_id_data.id)) {
      continue;
    }
    submaps.Insert(
        submap_id_data.id,
        SubmapData{submap_id_data.data.submap,
                   parent_->data_.global_submap_poses_3d.at(submap_id_data.id)
                       .global_pose});
  }
  return submaps;
}

const MapById<NodeId, TrajectoryNode>&
PoseGraph3D::TrimmingHandle::GetTrajectoryNodes() const {
  return parent_->data_.trajectory_nodes;
}

const std::vector<PoseGraphInterface::Constraint>&
PoseGraph3D::TrimmingHandle::GetConstraints() const {
  return parent_->data_.constraints;
}

bool PoseGraph3D::TrimmingHandle::IsFinished(const int trajectory_id) const {
  return parent_->IsTrajectoryFinished(trajectory_id);
}

void PoseGraph3D::TrimmingHandle::SetTrajectoryState(int trajectory_id,
                                                     TrajectoryState state) {
  parent_->data_.trajectories_state[trajectory_id].state = state;
}

void PoseGraph3D::TrimmingHandle::TrimSubmap(const SubmapId& submap_id) {
  // TODO(hrapp): We have to make sure that the trajectory has been finished
  // if we want to delete the last submaps.
  CHECK(parent_->data_.submap_data.at(submap_id).state ==
        SubmapState::kFinished);

  // Compile all nodes that are still INTRA_SUBMAP constrained once the submap
  // with 'submap_id' is gone.
  std::set<NodeId> nodes_to_retain;
  for (const Constraint& constraint : parent_->data_.constraints) {
    if (constraint.tag == Constraint::Tag::INTRA_SUBMAP &&
        constraint.submap_id != submap_id) {
      nodes_to_retain.insert(constraint.node_id);
    }
  }
  // Remove all 'data_.constraints' related to 'submap_id'.
  std::set<NodeId> nodes_to_remove;
  {
    std::vector<Constraint> constraints;
    for (const Constraint& constraint : parent_->data_.constraints) {
      if (constraint.submap_id == submap_id) {
        if (constraint.tag == Constraint::Tag::INTRA_SUBMAP &&
            nodes_to_retain.count(constraint.node_id) == 0) {
          // This node will no longer be INTRA_SUBMAP contrained and has to be
          // removed.
          nodes_to_remove.insert(constraint.node_id);
        }
      } else {
        constraints.push_back(constraint);
      }
    }
    parent_->data_.constraints = std::move(constraints);
  }
  // Remove all 'data_.constraints' related to 'nodes_to_remove'.
  {
    std::vector<Constraint> constraints;
    for (const Constraint& constraint : parent_->data_.constraints) {
      if (nodes_to_remove.count(constraint.node_id) == 0) {
        constraints.push_back(constraint);
      }
    }
    parent_->data_.constraints = std::move(constraints);
  }

  // Mark the submap with 'submap_id' as trimmed and remove its data.
  CHECK(parent_->data_.submap_data.at(submap_id).state ==
        SubmapState::kFinished);
  parent_->data_.submap_data.Trim(submap_id);
  parent_->constraint_builder_.DeleteScanMatcher(submap_id);
  parent_->optimization_problem_->TrimSubmap(submap_id);

  // Remove the 'nodes_to_remove' from the pose graph and the optimization
  // problem.
  for (const NodeId& node_id : nodes_to_remove) {
    parent_->data_.trajectory_nodes.Trim(node_id);
    parent_->optimization_problem_->TrimTrajectoryNode(node_id);
  }
}

MapById<SubmapId, PoseGraphInterface::SubmapData>
PoseGraph3D::GetSubmapDataUnderLock() const {
  MapById<SubmapId, PoseGraphInterface::SubmapData> submaps;
  for (const auto& submap_id_data : data_.submap_data) {
    submaps.Insert(submap_id_data.id,
                   GetSubmapDataUnderLock(submap_id_data.id));
  }
  return submaps;
}

void PoseGraph3D::SetGlobalSlamOptimizationCallback(
    PoseGraphInterface::GlobalSlamOptimizationCallback callback) {
  global_slam_optimization_callback_ = callback;
}

void PoseGraph3D::RegisterMetrics(metrics::FamilyFactory* family_factory) {
  auto* latency = family_factory->NewGaugeFamily(
      "mapping_3d_pose_graph_work_queue_delay",
      "Age of the oldest entry in the work queue in seconds");
  kWorkQueueDelayMetric = latency->Add({});
}

}  // namespace mapping
}  // namespace cartographer<|MERGE_RESOLUTION|>--- conflicted
+++ resolved
@@ -251,69 +251,13 @@
   const transform::Rigid3d global_submap_pose =
       optimization_problem_->submap_data().at(submap_id).global_pose;
 
-<<<<<<< HEAD
-  const common::Time node_time = GetLatestNodeTime(node_id, submap_id);
-  const common::Time last_connection_time =
-      data_.trajectory_connectivity_state.LastConnectionTime(
-          node_id.trajectory_id, submap_id.trajectory_id);
-  if (node_id.trajectory_id == submap_id.trajectory_id ||
-      node_time <
-          last_connection_time +
-              common::FromSeconds(
-                  options_.global_constraint_search_after_n_seconds())) {
-    // If the node and the submap belong to the same trajectory or if there has
-    // been a recent global constraint that ties that node's trajectory to the
-    // submap's trajectory, it suffices to do a match constrained to a local
-    // search window.
-    constraint_builder_.MaybeAddConstraint(
-        submap_id,
-        static_cast<const Submap3D*>(
-            data_.submap_data.at(submap_id).submap.get()),
-        node_id, data_.trajectory_nodes.at(node_id).constant_data.get(),
-        global_node_pose, global_submap_pose);
-  } else if (global_localization_samplers_[node_id.trajectory_id]->Pulse()) {
-    // In this situation, 'global_node_pose' and 'global_submap_pose' have
-    // orientations agreeing on gravity. Their relationship regarding yaw is
-    // arbitrary. Finding the correct yaw component will be handled by the
-    // matching procedure in the FastCorrelativeScanMatcher, and the given yaw
-    // is essentially ignored.
-    constraint_builder_.MaybeAddGlobalConstraint(
-        submap_id,
-        static_cast<const Submap3D*>(
-            data_.submap_data.at(submap_id).submap.get()),
-        node_id, data_.trajectory_nodes.at(node_id).constant_data.get(),
-        global_node_pose.rotation(), global_submap_pose.rotation());
-  }
-}
-
-void PoseGraph3D::ComputeConstraintsForOldNodes(const SubmapId& submap_id) {
-  const auto& submap_data = data_.submap_data.at(submap_id);
-  for (const auto& node_id_data : optimization_problem_->node_data()) {
-    const NodeId& node_id = node_id_data.id;
-    if (submap_data.node_ids.count(node_id) == 0) {
-      ComputeConstraint(node_id, submap_id);
-    }
-=======
-  const transform::Rigid3d global_submap_pose_inverse =
-      global_submap_pose.inverse();
-
   bool maybe_add_local_constraint = false;
   bool maybe_add_global_constraint = false;
   const TrajectoryNode::Data* constant_data;
   const Submap3D* submap;
-  std::vector<TrajectoryNode> submap_nodes;
   {
     common::MutexLocker locker(&mutex_);
     CHECK(data_.submap_data.at(submap_id).state == SubmapState::kFinished);
-
-    for (const NodeId& submap_node_id :
-         data_.submap_data.at(submap_id).node_ids) {
-      submap_nodes.push_back(TrajectoryNode{
-          data_.trajectory_nodes.at(submap_node_id).constant_data,
-          global_submap_pose_inverse *
-              data_.trajectory_nodes.at(submap_node_id).global_pose});
-    }
-
     const common::Time node_time = GetLatestNodeTime(node_id, submap_id);
     const common::Time last_connection_time =
         data_.trajectory_connectivity_state.LastConnectionTime(
@@ -342,14 +286,13 @@
   }
 
   if (maybe_add_local_constraint) {
-    constraint_builder_.MaybeAddConstraint(
-        submap_id, submap, node_id, constant_data, submap_nodes,
-        global_node_pose, global_submap_pose);
+    constraint_builder_.MaybeAddConstraint(submap_id, submap, node_id,
+                                           constant_data, global_node_pose,
+                                           global_submap_pose);
   } else if (maybe_add_global_constraint) {
     constraint_builder_.MaybeAddGlobalConstraint(
-        submap_id, submap, node_id, constant_data, submap_nodes,
-        global_node_pose.rotation(), global_submap_pose.rotation());
->>>>>>> 1b455e57
+        submap_id, submap, node_id, constant_data, global_node_pose.rotation(),
+        global_submap_pose.rotation());
   }
 }
 
