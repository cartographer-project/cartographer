--- conflicted
+++ resolved
@@ -149,8 +149,10 @@
   if (work_queue_ == nullptr) {
     if (work_item() == WorkItem::Result::kRunOptimization) {
       work_queue_ = common::make_unique<WorkQueue>();
-      constraint_builder_.WhenDone(std::bind(&PoseGraph2D::HandleWorkQueue,
-                                             this, std::placeholders::_1));
+      constraint_builder_.WhenDone(
+          [this](const constraints::ConstraintBuilder2D::Result& result) {
+            HandleWorkQueue(result);
+          });
     }
   } else {
     const auto now = std::chrono::steady_clock::now();
@@ -333,20 +335,6 @@
   return WorkItem::Result::kDoNotRunOptimization;
 }
 
-<<<<<<< HEAD
-void PoseGraph2D::DispatchOptimization() {
-  run_loop_closure_ = true;
-  // If there is a 'work_queue_' already, some other thread will take care.
-  if (work_queue_ == nullptr) {
-    work_queue_ = common::make_unique<WorkQueue>();
-    constraint_builder_.WhenDone(
-        [this](const constraints::ConstraintBuilder2D::Result& result) {
-          HandleWorkQueue(result);
-        });
-  }
-}
-=======
->>>>>>> 9f103922
 common::Time PoseGraph2D::GetLatestNodeTime(const NodeId& node_id,
                                             const SubmapId& submap_id) const {
   common::Time time = data_.trajectory_nodes.at(node_id).constant_data->time;
