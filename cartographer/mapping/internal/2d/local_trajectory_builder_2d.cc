/*
 * Copyright 2016 The Cartographer Authors
 *
 * Licensed under the Apache License, Version 2.0 (the "License");
 * you may not use this file except in compliance with the License.
 * You may obtain a copy of the License at
 *
 *      http://www.apache.org/licenses/LICENSE-2.0
 *
 * Unless required by applicable law or agreed to in writing, software
 * distributed under the License is distributed on an "AS IS" BASIS,
 * WITHOUT WARRANTIES OR CONDITIONS OF ANY KIND, either express or implied.
 * See the License for the specific language governing permissions and
 * limitations under the License.
 */

#include "cartographer/mapping/internal/2d/local_trajectory_builder_2d.h"

#include <limits>
#include <memory>

#include "cartographer/common/make_unique.h"
#include "cartographer/metrics/family_factory.h"
#include "cartographer/sensor/range_data.h"

namespace cartographer {
namespace mapping {

static auto* kLocalSlamLatencyMetric = metrics::Gauge::Null();
static auto* kRealTimeCorrelativeScanMatcherScoreMetric =
    metrics::Histogram::Null();
static auto* kCeresScanMatcherCostMetric = metrics::Histogram::Null();
static auto* kScanMatcherResidualDistanceMetric = metrics::Histogram::Null();
static auto* kScanMatcherResidualAngleMetric = metrics::Histogram::Null();

LocalTrajectoryBuilder2D::LocalTrajectoryBuilder2D(
    const proto::LocalTrajectoryBuilderOptions2D& options,
    const std::vector<std::string>& expected_range_sensor_ids)
    : options_(options),
      active_submaps_(options.submaps_options()),
      motion_filter_(options_.motion_filter_options()),
      real_time_correlative_scan_matcher_(
          options_.real_time_correlative_scan_matcher_options()),
      ceres_scan_matcher_(options_.ceres_scan_matcher_options()),
      range_data_collator_(expected_range_sensor_ids) {}

LocalTrajectoryBuilder2D::~LocalTrajectoryBuilder2D() {}

sensor::RangeData
LocalTrajectoryBuilder2D::TransformToGravityAlignedFrameAndFilter(
    const transform::Rigid3f& transform_to_gravity_aligned_frame,
    const sensor::RangeData& range_data) const {
  const sensor::RangeData cropped =
      sensor::CropRangeData(sensor::TransformRangeData(
                                range_data, transform_to_gravity_aligned_frame),
                            options_.min_z(), options_.max_z());
  return sensor::RangeData{
      cropped.origin,
      sensor::VoxelFilter(options_.voxel_filter_size()).Filter(cropped.returns),
      sensor::VoxelFilter(options_.voxel_filter_size()).Filter(cropped.misses)};
}

std::unique_ptr<transform::Rigid2d> LocalTrajectoryBuilder2D::ScanMatch(
    const common::Time time, const transform::Rigid2d& pose_prediction,
<<<<<<< HEAD
    const sensor::RangeData& gravity_aligned_range_data) {
  if (active_submaps_.submaps().empty()) {
    return common::make_unique<transform::Rigid2d>(pose_prediction);
  }
  // The online correlative scan matcher will refine the initial estimate for
  // the Ceres scan matcher.
  transform::Rigid2d initial_ceres_pose = pose_prediction;
  sensor::AdaptiveVoxelFilter adaptive_voxel_filter(
      options_.adaptive_voxel_filter_options());
  const sensor::PointCloud filtered_gravity_aligned_point_cloud =
      adaptive_voxel_filter.Filter(gravity_aligned_range_data.returns);
  if (filtered_gravity_aligned_point_cloud.empty()) {
    return nullptr;
  }

  std::shared_ptr<const Submap2D> matching_submap =
      active_submaps_.submaps().front();
=======
    const sensor::PointCloud& filtered_gravity_aligned_point_cloud) {
  std::shared_ptr<const Submap2D> matching_submap =
      active_submaps_.submaps().front();
  // The online correlative scan matcher will refine the initial estimate for
  // the Ceres scan matcher.
  transform::Rigid2d initial_ceres_pose = pose_prediction;

>>>>>>> 120c216c
  if (options_.use_online_correlative_scan_matching()) {
    CHECK_EQ(options_.submaps_options().grid_options_2d().grid_type(),
             proto::GridOptions2D_GridType_PROBABILITY_GRID);
    const double score = real_time_correlative_scan_matcher_.Match(
        pose_prediction, filtered_gravity_aligned_point_cloud,
        *static_cast<const ProbabilityGrid*>(matching_submap->grid()),
        &initial_ceres_pose);
    kRealTimeCorrelativeScanMatcherScoreMetric->Observe(score);
  }

  auto pose_observation = common::make_unique<transform::Rigid2d>();
  ceres::Solver::Summary summary;
  ceres_scan_matcher_.Match(pose_prediction.translation(), initial_ceres_pose,
                            filtered_gravity_aligned_point_cloud,
                            *matching_submap->grid(), pose_observation.get(),
                            &summary);
  if (pose_observation) {
    kCeresScanMatcherCostMetric->Observe(summary.final_cost);
    const double residual_distance =
        (pose_observation->translation() - pose_prediction.translation())
            .norm();
    kScanMatcherResidualDistanceMetric->Observe(residual_distance);
    const double residual_angle =
        std::abs(pose_observation->rotation().angle() -
                 pose_prediction.rotation().angle());
    kScanMatcherResidualAngleMetric->Observe(residual_angle);
  }
  return pose_observation;
}

std::unique_ptr<LocalTrajectoryBuilder2D::MatchingResult>
LocalTrajectoryBuilder2D::AddRangeData(
    const std::string& sensor_id,
    const sensor::TimedPointCloudData& unsynchronized_data) {
  auto synchronized_data =
      range_data_collator_.AddRangeData(sensor_id, unsynchronized_data);
  if (synchronized_data.ranges.empty()) {
    LOG(INFO) << "Range data collator filling buffer.";
    return nullptr;
  }

  const common::Time& time = synchronized_data.time;
  // Initialize extrapolator now if we do not ever use an IMU.
  if (!options_.use_imu_data()) {
    InitializeExtrapolator(time);
  }

  if (extrapolator_ == nullptr) {
    // Until we've initialized the extrapolator with our first IMU message, we
    // cannot compute the orientation of the rangefinder.
    LOG(INFO) << "Extrapolator not yet initialized.";
    return nullptr;
  }

  CHECK(!synchronized_data.ranges.empty());
  // TODO(gaschler): Check if this can strictly be 0.
  CHECK_LE(synchronized_data.ranges.back().point_time[3], 0.f);
  const common::Time time_first_point =
      time +
      common::FromSeconds(synchronized_data.ranges.front().point_time[3]);
  if (time_first_point < extrapolator_->GetLastPoseTime()) {
    LOG(INFO) << "Extrapolator is still initializing.";
    return nullptr;
  }

  std::vector<transform::Rigid3f> range_data_poses;
  range_data_poses.reserve(synchronized_data.ranges.size());
  bool warned = false;
  for (const auto& range : synchronized_data.ranges) {
    common::Time time_point = time + common::FromSeconds(range.point_time[3]);
    if (time_point < extrapolator_->GetLastExtrapolatedTime()) {
      if (!warned) {
        LOG(ERROR)
            << "Timestamp of individual range data point jumps backwards from "
            << extrapolator_->GetLastExtrapolatedTime() << " to " << time_point;
        warned = true;
      }
      time_point = extrapolator_->GetLastExtrapolatedTime();
    }
    range_data_poses.push_back(
        extrapolator_->ExtrapolatePose(time_point).cast<float>());
  }

  if (num_accumulated_ == 0) {
    // 'accumulated_range_data_.origin' is uninitialized until the last
    // accumulation.
    accumulated_range_data_ = sensor::RangeData{{}, {}, {}};
  }

  // Drop any returns below the minimum range and convert returns beyond the
  // maximum range into misses.
  for (size_t i = 0; i < synchronized_data.ranges.size(); ++i) {
    const Eigen::Vector4f& hit = synchronized_data.ranges[i].point_time;
    const Eigen::Vector3f origin_in_local =
        range_data_poses[i] *
        synchronized_data.origins.at(synchronized_data.ranges[i].origin_index);
    const Eigen::Vector3f hit_in_local = range_data_poses[i] * hit.head<3>();
    const Eigen::Vector3f delta = hit_in_local - origin_in_local;
    const float range = delta.norm();
    if (range >= options_.min_range()) {
      if (range <= options_.max_range()) {
        accumulated_range_data_.returns.push_back(hit_in_local);
      } else {
        accumulated_range_data_.misses.push_back(
            origin_in_local +
            options_.missing_data_ray_length() / range * delta);
      }
    }
  }
  ++num_accumulated_;

  if (num_accumulated_ >= options_.num_accumulated_range_data()) {
    num_accumulated_ = 0;
    const transform::Rigid3d gravity_alignment = transform::Rigid3d::Rotation(
        extrapolator_->EstimateGravityOrientation(time));
    // TODO(gaschler): This assumes that 'range_data_poses.back()' is at time
    // 'time'.
    accumulated_range_data_.origin = range_data_poses.back().translation();
    return AddAccumulatedRangeData(
        time,
        TransformToGravityAlignedFrameAndFilter(
            gravity_alignment.cast<float>() * range_data_poses.back().inverse(),
            accumulated_range_data_),
        gravity_alignment);
  }
  return nullptr;
}

std::unique_ptr<LocalTrajectoryBuilder2D::MatchingResult>
LocalTrajectoryBuilder2D::AddAccumulatedRangeData(
    const common::Time time,
    const sensor::RangeData& gravity_aligned_range_data,
    const transform::Rigid3d& gravity_alignment) {
  if (gravity_aligned_range_data.returns.empty()) {
    LOG(WARNING) << "Dropped empty horizontal range data.";
    return nullptr;
  }

  // Computes a gravity aligned pose prediction.
  const transform::Rigid3d non_gravity_aligned_pose_prediction =
      extrapolator_->ExtrapolatePose(time);
  const transform::Rigid2d pose_prediction = transform::Project2D(
      non_gravity_aligned_pose_prediction * gravity_alignment.inverse());

  const sensor::PointCloud& filtered_gravity_aligned_point_cloud =
      sensor::AdaptiveVoxelFilter(options_.adaptive_voxel_filter_options())
          .Filter(gravity_aligned_range_data.returns);
  if (filtered_gravity_aligned_point_cloud.empty()) {
    return nullptr;
  }

  // local map frame <- gravity-aligned frame
  std::unique_ptr<transform::Rigid2d> pose_estimate_2d =
      ScanMatch(time, pose_prediction, filtered_gravity_aligned_point_cloud);
  if (pose_estimate_2d == nullptr) {
    LOG(WARNING) << "Scan matching failed.";
    return nullptr;
  }
  const transform::Rigid3d pose_estimate =
      transform::Embed3D(*pose_estimate_2d) * gravity_alignment;
  extrapolator_->AddPose(time, pose_estimate);

  sensor::RangeData range_data_in_local =
      TransformRangeData(gravity_aligned_range_data,
                         transform::Embed3D(pose_estimate_2d->cast<float>()));
  std::unique_ptr<InsertionResult> insertion_result = InsertIntoSubmap(
      time, range_data_in_local, filtered_gravity_aligned_point_cloud,
      pose_estimate, gravity_alignment.rotation());
  const auto accumulation_stop = std::chrono::steady_clock::now();
  if (last_accumulation_stop_.has_value()) {
    const auto accumulation_duration =
        accumulation_stop - last_accumulation_stop_.value();
    kLocalSlamLatencyMetric->Set(common::ToSeconds(accumulation_duration));
  }
  last_accumulation_stop_ = accumulation_stop;
  return common::make_unique<MatchingResult>(
      MatchingResult{time, pose_estimate, std::move(range_data_in_local),
                     std::move(insertion_result)});
}

std::unique_ptr<LocalTrajectoryBuilder2D::InsertionResult>
LocalTrajectoryBuilder2D::InsertIntoSubmap(
    const common::Time time, const sensor::RangeData& range_data_in_local,
    const sensor::PointCloud& filtered_gravity_aligned_point_cloud,
    const transform::Rigid3d& pose_estimate,
    const Eigen::Quaterniond& gravity_alignment) {
  if (motion_filter_.IsSimilar(time, pose_estimate)) {
    return nullptr;
  }

  active_submaps_.InsertRangeData(range_data_in_local);
  std::vector<std::shared_ptr<const Submap2D>> insertion_submaps;
  for (const std::shared_ptr<Submap2D>& submap : active_submaps_.submaps()) {
    insertion_submaps.push_back(submap);
  }

  return common::make_unique<InsertionResult>(InsertionResult{
      std::make_shared<const TrajectoryNode::Data>(TrajectoryNode::Data{
          time,
          gravity_alignment,
          filtered_gravity_aligned_point_cloud,
          {},  // 'high_resolution_point_cloud' is only used in 3D.
          {},  // 'low_resolution_point_cloud' is only used in 3D.
          {},  // 'rotational_scan_matcher_histogram' is only used in 3D.
          pose_estimate}),
      std::move(insertion_submaps)});
}

void LocalTrajectoryBuilder2D::AddImuData(const sensor::ImuData& imu_data) {
  CHECK(options_.use_imu_data()) << "An unexpected IMU packet was added.";
  InitializeExtrapolator(imu_data.time);
  extrapolator_->AddImuData(imu_data);
}

void LocalTrajectoryBuilder2D::AddOdometryData(
    const sensor::OdometryData& odometry_data) {
  if (extrapolator_ == nullptr) {
    // Until we've initialized the extrapolator we cannot add odometry data.
    LOG(INFO) << "Extrapolator not yet initialized.";
    return;
  }
  extrapolator_->AddOdometryData(odometry_data);
}

void LocalTrajectoryBuilder2D::InitializeExtrapolator(const common::Time time) {
  if (extrapolator_ != nullptr) {
    return;
  }
  // We derive velocities from poses which are at least 1 ms apart for numerical
  // stability. Usually poses known to the extrapolator will be further apart
  // in time and thus the last two are used.
  constexpr double kExtrapolationEstimationTimeSec = 0.001;
  // TODO(gaschler): Consider using InitializeWithImu as 3D does.
  extrapolator_ = common::make_unique<PoseExtrapolator>(
      ::cartographer::common::FromSeconds(kExtrapolationEstimationTimeSec),
      options_.imu_gravity_time_constant());
  extrapolator_->AddPose(time, transform::Rigid3d::Identity());
}

void LocalTrajectoryBuilder2D::RegisterMetrics(
    metrics::FamilyFactory* family_factory) {
  auto* latency = family_factory->NewGaugeFamily(
      "mapping_2d_local_trajectory_builder_latency",
      "Duration from first incoming point cloud in accumulation to local slam "
      "result");
  kLocalSlamLatencyMetric = latency->Add({});
  auto score_boundaries = metrics::Histogram::FixedWidth(0.05, 20);
  auto* scores = family_factory->NewHistogramFamily(
      "mapping_2d_local_trajectory_builder_scores", "Local scan matcher scores",
      score_boundaries);
  kRealTimeCorrelativeScanMatcherScoreMetric =
      scores->Add({{"scan_matcher", "real_time_correlative"}});
  auto cost_boundaries = metrics::Histogram::ScaledPowersOf(2, 0.01, 100);
  auto* costs = family_factory->NewHistogramFamily(
      "mapping_2d_local_trajectory_builder_costs", "Local scan matcher costs",
      cost_boundaries);
  kCeresScanMatcherCostMetric = costs->Add({{"scan_matcher", "ceres"}});
  auto distance_boundaries = metrics::Histogram::ScaledPowersOf(2, 0.01, 10);
  auto* residuals = family_factory->NewHistogramFamily(
      "mapping_2d_local_trajectory_builder_residuals",
      "Local scan matcher residuals", distance_boundaries);
  kScanMatcherResidualDistanceMetric =
      residuals->Add({{"component", "distance"}});
  kScanMatcherResidualAngleMetric = residuals->Add({{"component", "angle"}});
}

}  // namespace mapping
}  // namespace cartographer<|MERGE_RESOLUTION|>--- conflicted
+++ resolved
@@ -62,25 +62,6 @@
 
 std::unique_ptr<transform::Rigid2d> LocalTrajectoryBuilder2D::ScanMatch(
     const common::Time time, const transform::Rigid2d& pose_prediction,
-<<<<<<< HEAD
-    const sensor::RangeData& gravity_aligned_range_data) {
-  if (active_submaps_.submaps().empty()) {
-    return common::make_unique<transform::Rigid2d>(pose_prediction);
-  }
-  // The online correlative scan matcher will refine the initial estimate for
-  // the Ceres scan matcher.
-  transform::Rigid2d initial_ceres_pose = pose_prediction;
-  sensor::AdaptiveVoxelFilter adaptive_voxel_filter(
-      options_.adaptive_voxel_filter_options());
-  const sensor::PointCloud filtered_gravity_aligned_point_cloud =
-      adaptive_voxel_filter.Filter(gravity_aligned_range_data.returns);
-  if (filtered_gravity_aligned_point_cloud.empty()) {
-    return nullptr;
-  }
-
-  std::shared_ptr<const Submap2D> matching_submap =
-      active_submaps_.submaps().front();
-=======
     const sensor::PointCloud& filtered_gravity_aligned_point_cloud) {
   std::shared_ptr<const Submap2D> matching_submap =
       active_submaps_.submaps().front();
@@ -88,7 +69,6 @@
   // the Ceres scan matcher.
   transform::Rigid2d initial_ceres_pose = pose_prediction;
 
->>>>>>> 120c216c
   if (options_.use_online_correlative_scan_matching()) {
     CHECK_EQ(options_.submaps_options().grid_options_2d().grid_type(),
              proto::GridOptions2D_GridType_PROBABILITY_GRID);
