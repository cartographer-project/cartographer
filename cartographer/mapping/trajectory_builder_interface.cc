/*
 * Copyright 2016 The Cartographer Authors
 *
 * Licensed under the Apache License, Version 2.0 (the "License");
 * you may not use this file except in compliance with the License.
 * You may obtain a copy of the License at
 *
 *      http://www.apache.org/licenses/LICENSE-2.0
 *
 * Unless required by applicable law or agreed to in writing, software
 * distributed under the License is distributed on an "AS IS" BASIS,
 * WITHOUT WARRANTIES OR CONDITIONS OF ANY KIND, either express or implied.
 * See the License for the specific language governing permissions and
 * limitations under the License.
 */

#include "cartographer/mapping/trajectory_builder_interface.h"

#include "cartographer/mapping/internal/2d/local_trajectory_builder_options_2d.h"
#include "cartographer/mapping/internal/3d/local_trajectory_builder_options_3d.h"
#include "cartographer/mapping/local_slam_result_data.h"

namespace cartographer {
namespace mapping {
namespace {

void PopulateOverlappingSubmapsTrimmerOptions2D(
    proto::TrajectoryBuilderOptions* const trajectory_builder_options,
    common::LuaParameterDictionary* const parameter_dictionary) {
  constexpr char kDictionaryKey[] = "overlapping_submaps_trimmer_2d";
  if (!parameter_dictionary->HasKey(kDictionaryKey)) return;

  auto options_dictionary = parameter_dictionary->GetDictionary(kDictionaryKey);
  auto* options =
      trajectory_builder_options->mutable_overlapping_submaps_trimmer_2d();
  options->set_fresh_submaps_count(
      options_dictionary->GetInt("fresh_submaps_count"));
  options->set_min_covered_area(
      options_dictionary->GetDouble("min_covered_area"));
  options->set_min_added_submaps_count(
      options_dictionary->GetInt("min_added_submaps_count"));
}

void PopulatePureLocalizationTrimmerOptions(
    proto::TrajectoryBuilderOptions* const trajectory_builder_options,
    common::LuaParameterDictionary* const parameter_dictionary) {
  constexpr char kDictionaryKey[] = "pure_localization_trimmer";
  if (!parameter_dictionary->HasKey(kDictionaryKey)) return;

  auto options_dictionary = parameter_dictionary->GetDictionary(kDictionaryKey);
  auto* options =
      trajectory_builder_options->mutable_pure_localization_trimmer();
  options->set_max_submaps_to_keep(
      options_dictionary->GetInt("max_submaps_to_keep"));
}

}  // namespace

proto::TrajectoryBuilderOptions CreateTrajectoryBuilderOptions(
    common::LuaParameterDictionary* const parameter_dictionary) {
  proto::TrajectoryBuilderOptions options;
  *options.mutable_trajectory_builder_2d_options() =
      CreateLocalTrajectoryBuilderOptions2D(
          parameter_dictionary->GetDictionary("trajectory_builder_2d").get());
  *options.mutable_trajectory_builder_3d_options() =
      CreateLocalTrajectoryBuilderOptions3D(
          parameter_dictionary->GetDictionary("trajectory_builder_3d").get());
  PopulateOverlappingSubmapsTrimmerOptions2D(&options, parameter_dictionary);
<<<<<<< HEAD
  options.set_collate_fixed_frame(
      parameter_dictionary->GetBool("collate_fixed_frame"));
  options.set_collate_landmarks(
      parameter_dictionary->GetBool("collate_landmarks"));
=======
  PopulatePureLocalizationTrimmerOptions(&options, parameter_dictionary);
>>>>>>> 0981620d
  return options;
}

proto::SensorId ToProto(const TrajectoryBuilderInterface::SensorId& sensor_id) {
  proto::SensorId sensor_id_proto;
  switch (sensor_id.type) {
    case TrajectoryBuilderInterface::SensorId::SensorType::RANGE:
      sensor_id_proto.set_type(proto::SensorId::RANGE);
      break;
    case TrajectoryBuilderInterface::SensorId::SensorType::IMU:
      sensor_id_proto.set_type(proto::SensorId::IMU);
      break;
    case TrajectoryBuilderInterface::SensorId::SensorType::ODOMETRY:
      sensor_id_proto.set_type(proto::SensorId::ODOMETRY);
      break;
    case TrajectoryBuilderInterface::SensorId::SensorType::FIXED_FRAME_POSE:
      sensor_id_proto.set_type(proto::SensorId::FIXED_FRAME_POSE);
      break;
    case TrajectoryBuilderInterface::SensorId::SensorType::LANDMARK:
      sensor_id_proto.set_type(proto::SensorId::LANDMARK);
      break;
    case TrajectoryBuilderInterface::SensorId::SensorType::LOCAL_SLAM_RESULT:
      sensor_id_proto.set_type(proto::SensorId::LOCAL_SLAM_RESULT);
      break;
    default:
      LOG(FATAL) << "Unsupported sensor type.";
  }
  sensor_id_proto.set_id(sensor_id.id);
  return sensor_id_proto;
}

TrajectoryBuilderInterface::SensorId FromProto(
    const proto::SensorId& sensor_id_proto) {
  TrajectoryBuilderInterface::SensorId sensor_id;
  switch (sensor_id_proto.type()) {
    case proto::SensorId::RANGE:
      sensor_id.type = TrajectoryBuilderInterface::SensorId::SensorType::RANGE;
      break;
    case proto::SensorId::IMU:
      sensor_id.type = TrajectoryBuilderInterface::SensorId::SensorType::IMU;
      break;
    case proto::SensorId::ODOMETRY:
      sensor_id.type =
          TrajectoryBuilderInterface::SensorId::SensorType::ODOMETRY;
      break;
    case proto::SensorId::FIXED_FRAME_POSE:
      sensor_id.type =
          TrajectoryBuilderInterface::SensorId::SensorType::FIXED_FRAME_POSE;
      break;
    case proto::SensorId::LANDMARK:
      sensor_id.type =
          TrajectoryBuilderInterface::SensorId::SensorType::LANDMARK;
      break;
    case proto::SensorId::LOCAL_SLAM_RESULT:
      sensor_id.type =
          TrajectoryBuilderInterface::SensorId::SensorType::LOCAL_SLAM_RESULT;
      break;
    default:
      LOG(FATAL) << "Unsupported sensor type.";
  }
  sensor_id.id = sensor_id_proto.id();
  return sensor_id;
}

}  // namespace mapping
}  // namespace cartographer<|MERGE_RESOLUTION|>--- conflicted
+++ resolved
@@ -66,14 +66,11 @@
       CreateLocalTrajectoryBuilderOptions3D(
           parameter_dictionary->GetDictionary("trajectory_builder_3d").get());
   PopulateOverlappingSubmapsTrimmerOptions2D(&options, parameter_dictionary);
-<<<<<<< HEAD
   options.set_collate_fixed_frame(
       parameter_dictionary->GetBool("collate_fixed_frame"));
   options.set_collate_landmarks(
       parameter_dictionary->GetBool("collate_landmarks"));
-=======
   PopulatePureLocalizationTrimmerOptions(&options, parameter_dictionary);
->>>>>>> 0981620d
   return options;
 }
 
