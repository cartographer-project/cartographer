--- conflicted
+++ resolved
@@ -137,21 +137,19 @@
   // Returns the collection of constraints.
   virtual std::vector<Constraint> constraints() = 0;
 
-<<<<<<< HEAD
   // Returns the IMU data.
   virtual sensor::MapByTime<sensor::ImuData> GetImuData() = 0;
 
   // Inserts an IMU measurement.
   virtual void AddImuData(int trajectory_id,
                           const sensor::ImuData& imu_data) = 0;
-=======
+  
   // Sets a relative initial pose 'relative_pose' for 'from_trajectory_id' with
   // respect to 'to_trajectory_id' at time 'time'.
   virtual void SetInitialTrajectoryPose(int from_trajectory_id,
                                         int to_trajectory_id,
                                         const transform::Rigid3d& pose,
                                         const common::Time time) = 0;
->>>>>>> eb96c914
 };
 
 std::vector<SparsePoseGraph::Constraint> FromProto(
