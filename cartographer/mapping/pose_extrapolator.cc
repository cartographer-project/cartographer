--- conflicted
+++ resolved
@@ -218,11 +218,7 @@
 }
 
 Eigen::Quaterniond PoseExtrapolator::ExtrapolateRotation(
-<<<<<<< HEAD
-    const common::Time time, ImuTracker* imu_tracker) const {
-=======
     const common::Time time, ImuTracker* const imu_tracker) const {
->>>>>>> 38aa881f
   CHECK_GE(time, imu_tracker->time());
   AdvanceImuTracker(time, imu_tracker);
   const Eigen::Quaterniond last_orientation = imu_tracker_->orientation();
