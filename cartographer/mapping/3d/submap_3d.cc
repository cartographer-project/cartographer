/*
 * Copyright 2016 The Cartographer Authors
 *
 * Licensed under the Apache License, Version 2.0 (the "License");
 * you may not use this file except in compliance with the License.
 * You may obtain a copy of the License at
 *
 *      http://www.apache.org/licenses/LICENSE-2.0
 *
 * Unless required by applicable law or agreed to in writing, software
 * distributed under the License is distributed on an "AS IS" BASIS,
 * WITHOUT WARRANTIES OR CONDITIONS OF ANY KIND, either express or implied.
 * See the License for the specific language governing permissions and
 * limitations under the License.
 */

#include "cartographer/mapping/3d/submap_3d.h"

#include <cmath>
#include <limits>

#include "cartographer/common/math.h"
#include "cartographer/sensor/range_data.h"
#include "glog/logging.h"

namespace cartographer {
namespace mapping {
namespace {

struct PixelData {
  int min_z = INT_MAX;
  int max_z = INT_MIN;
  int count = 0;
  float probability_sum = 0.f;
  float max_probability = 0.5f;
};

// Filters 'range_data', retaining only the returns that have no more than
// 'max_range' distance from the origin. Removes misses and reflectivity
// information.
sensor::RangeData FilterRangeDataByMaxRange(const sensor::RangeData& range_data,
                                            const float max_range) {
  sensor::RangeData result{range_data.origin, {}, {}};
  for (const Eigen::Vector3f& hit : range_data.returns) {
    if ((hit - range_data.origin).norm() <= max_range) {
      result.returns.push_back(hit);
    }
  }
  return result;
}

std::vector<PixelData> AccumulatePixelData(
    const int width, const int height, const Eigen::Array2i& min_index,
    const Eigen::Array2i& max_index,
    const std::vector<Eigen::Array4i>& voxel_indices_and_probabilities) {
  std::vector<PixelData> accumulated_pixel_data(width * height);
  for (const Eigen::Array4i& voxel_index_and_probability :
       voxel_indices_and_probabilities) {
    const Eigen::Array2i pixel_index = voxel_index_and_probability.head<2>();
    if ((pixel_index < min_index).any() || (pixel_index > max_index).any()) {
      // Out of bounds. This could happen because of floating point inaccuracy.
      continue;
    }
    const int x = max_index.x() - pixel_index[0];
    const int y = max_index.y() - pixel_index[1];
    PixelData& pixel = accumulated_pixel_data[x * width + y];
    ++pixel.count;
    pixel.min_z = std::min(pixel.min_z, voxel_index_and_probability[2]);
    pixel.max_z = std::max(pixel.max_z, voxel_index_and_probability[2]);
    const float probability =
        ValueToProbability(voxel_index_and_probability[3]);
    pixel.probability_sum += probability;
    pixel.max_probability = std::max(pixel.max_probability, probability);
  }
  return accumulated_pixel_data;
}

// The first three entries of each returned value are a cell_index and the
// last is the corresponding probability value. We batch them together like
// this to only have one vector and have better cache locality.
std::vector<Eigen::Array4i> ExtractVoxelData(
    const HybridGrid& hybrid_grid, const transform::Rigid3f& transform,
    Eigen::Array2i* min_index, Eigen::Array2i* max_index) {
  std::vector<Eigen::Array4i> voxel_indices_and_probabilities;
  const float resolution_inverse = 1.f / hybrid_grid.resolution();

  constexpr float kXrayObstructedCellProbabilityLimit = 0.501f;
  for (auto it = HybridGrid::Iterator(hybrid_grid); !it.Done(); it.Next()) {
    const uint16 probability_value = it.GetValue();
    const float probability = ValueToProbability(probability_value);
    if (probability < kXrayObstructedCellProbabilityLimit) {
      // We ignore non-obstructed cells.
      continue;
    }

    const Eigen::Vector3f cell_center_submap =
        hybrid_grid.GetCenterOfCell(it.GetCellIndex());
    const Eigen::Vector3f cell_center_global = transform * cell_center_submap;
    const Eigen::Array4i voxel_index_and_probability(
        common::RoundToInt(cell_center_global.x() * resolution_inverse),
        common::RoundToInt(cell_center_global.y() * resolution_inverse),
        common::RoundToInt(cell_center_global.z() * resolution_inverse),
        probability_value);

    voxel_indices_and_probabilities.push_back(voxel_index_and_probability);
    const Eigen::Array2i pixel_index = voxel_index_and_probability.head<2>();
    *min_index = min_index->cwiseMin(pixel_index);
    *max_index = max_index->cwiseMax(pixel_index);
  }
  return voxel_indices_and_probabilities;
}

// Builds texture data containing interleaved value and alpha for the
// visualization from 'accumulated_pixel_data'.
std::string ComputePixelValues(
    const std::vector<PixelData>& accumulated_pixel_data) {
  std::string cell_data;
  cell_data.reserve(2 * accumulated_pixel_data.size());
  constexpr float kMinZDifference = 3.f;
  constexpr float kFreeSpaceWeight = 0.15f;
  for (const PixelData& pixel : accumulated_pixel_data) {
    // TODO(whess): Take into account submap rotation.
    // TODO(whess): Document the approach and make it more independent from the
    // chosen resolution.
    const float z_difference = pixel.count > 0 ? pixel.max_z - pixel.min_z : 0;
    if (z_difference < kMinZDifference) {
      cell_data.push_back(0);  // value
      cell_data.push_back(0);  // alpha
      continue;
    }
    const float free_space = std::max(z_difference - pixel.count, 0.f);
    const float free_space_weight = kFreeSpaceWeight * free_space;
    const float total_weight = pixel.count + free_space_weight;
    const float free_space_probability = 1.f - pixel.max_probability;
    const float average_probability = ClampProbability(
        (pixel.probability_sum + free_space_probability * free_space_weight) /
        total_weight);
    const int delta = 128 - ProbabilityToLogOddsInteger(average_probability);
    const uint8 alpha = delta > 0 ? 0 : -delta;
    const uint8 value = delta > 0 ? delta : 0;
    cell_data.push_back(value);                         // value
    cell_data.push_back((value || alpha) ? alpha : 1);  // alpha
  }
  return cell_data;
}

void AddToTextureProto(
    const HybridGrid& hybrid_grid, const transform::Rigid3d& global_submap_pose,
    proto::SubmapQuery::Response::SubmapTexture* const texture) {
  // Generate an X-ray view through the 'hybrid_grid', aligned to the
  // xy-plane in the global map frame.
  const float resolution = hybrid_grid.resolution();
  texture->set_resolution(resolution);

  // Compute a bounding box for the texture.
  Eigen::Array2i min_index(INT_MAX, INT_MAX);
  Eigen::Array2i max_index(INT_MIN, INT_MIN);
  const std::vector<Eigen::Array4i> voxel_indices_and_probabilities =
      ExtractVoxelData(hybrid_grid, global_submap_pose.cast<float>(),
                       &min_index, &max_index);

  const int width = max_index.y() - min_index.y() + 1;
  const int height = max_index.x() - min_index.x() + 1;
  texture->set_width(width);
  texture->set_height(height);

  const std::vector<PixelData> accumulated_pixel_data = AccumulatePixelData(
      width, height, min_index, max_index, voxel_indices_and_probabilities);
  const std::string cell_data = ComputePixelValues(accumulated_pixel_data);

  common::FastGzipString(cell_data, texture->mutable_cells());
  *texture->mutable_slice_pose() = transform::ToProto(
      global_submap_pose.inverse() *
      transform::Rigid3d::Translation(Eigen::Vector3d(
          max_index.x() * resolution, max_index.y() * resolution,
          global_submap_pose.translation().z())));
}

}  // namespace

proto::SubmapsOptions3D CreateSubmapsOptions3D(
    common::LuaParameterDictionary* parameter_dictionary) {
  proto::SubmapsOptions3D options;
  options.set_high_resolution(
      parameter_dictionary->GetDouble("high_resolution"));
  options.set_high_resolution_max_range(
      parameter_dictionary->GetDouble("high_resolution_max_range"));
  options.set_low_resolution(parameter_dictionary->GetDouble("low_resolution"));
  options.set_num_range_data(
      parameter_dictionary->GetNonNegativeInt("num_range_data"));
  *options.mutable_range_data_inserter_options() =
      CreateRangeDataInserterOptions3D(
          parameter_dictionary->GetDictionary("range_data_inserter").get());
  CHECK_GT(options.num_range_data(), 0);
  return options;
}

Submap3D::Submap3D(const float high_resolution, const float low_resolution,
                   const transform::Rigid3d& local_submap_pose)
    : Submap(local_submap_pose),
      high_resolution_hybrid_grid_(
          absl::make_unique<HybridGrid>(high_resolution)),
      low_resolution_hybrid_grid_(
          absl::make_unique<HybridGrid>(low_resolution)) {}

Submap3D::Submap3D(const proto::Submap3D& proto)
    : Submap(transform::ToRigid3(proto.local_pose())) {
  UpdateFromProto(proto);
}

proto::Submap Submap3D::ToProto(
    const bool include_probability_grid_data) const {
  proto::Submap proto;
  auto* const submap_3d = proto.mutable_submap_3d();
  *submap_3d->mutable_local_pose() = transform::ToProto(local_pose());
  submap_3d->set_num_range_data(num_range_data());
  submap_3d->set_finished(finished());
  if (include_probability_grid_data) {
    *submap_3d->mutable_high_resolution_hybrid_grid() =
        high_resolution_hybrid_grid().ToProto();
    *submap_3d->mutable_low_resolution_hybrid_grid() =
        low_resolution_hybrid_grid().ToProto();
  }
  return proto;
}

void Submap3D::UpdateFromProto(const proto::Submap& proto) {
  CHECK(proto.has_submap_3d());
  UpdateFromProto(proto.submap_3d());
}

void Submap3D::UpdateFromProto(const proto::Submap3D& submap_3d) {
  set_num_range_data(submap_3d.num_range_data());
  set_finished(submap_3d.finished());
  if (submap_3d.has_high_resolution_hybrid_grid()) {
<<<<<<< HEAD
    high_resolution_hybrid_grid_ =
        submap_3d.has_high_resolution_hybrid_grid()
            ? absl::make_unique<HybridGrid>(
                  submap_3d.high_resolution_hybrid_grid())
            : nullptr;
  }
  if (submap_3d.has_low_resolution_hybrid_grid()) {
    low_resolution_hybrid_grid_ =
        submap_3d.has_low_resolution_hybrid_grid()
            ? absl::make_unique<HybridGrid>(
                  submap_3d.low_resolution_hybrid_grid())
            : nullptr;
=======
    high_resolution_hybrid_grid_ = common::make_unique<HybridGrid>(
        submap_3d.high_resolution_hybrid_grid());
  }
  if (submap_3d.has_low_resolution_hybrid_grid()) {
    low_resolution_hybrid_grid_ =
        common::make_unique<HybridGrid>(submap_3d.low_resolution_hybrid_grid());
>>>>>>> 4990d4d5
  }
}

void Submap3D::ToResponseProto(
    const transform::Rigid3d& global_submap_pose,
    proto::SubmapQuery::Response* const response) const {
  response->set_submap_version(num_range_data());

  AddToTextureProto(*high_resolution_hybrid_grid_, global_submap_pose,
                    response->add_textures());
  AddToTextureProto(*low_resolution_hybrid_grid_, global_submap_pose,
                    response->add_textures());
}

void Submap3D::InsertRangeData(const sensor::RangeData& range_data,
                               const RangeDataInserter3D& range_data_inserter,
                               const float high_resolution_max_range) {
  CHECK(!finished());
  const sensor::RangeData transformed_range_data = sensor::TransformRangeData(
      range_data, local_pose().inverse().cast<float>());
  range_data_inserter.Insert(
      FilterRangeDataByMaxRange(transformed_range_data,
                                high_resolution_max_range),
      high_resolution_hybrid_grid_.get());
  range_data_inserter.Insert(transformed_range_data,
                             low_resolution_hybrid_grid_.get());
  set_num_range_data(num_range_data() + 1);
}

void Submap3D::Finish() {
  CHECK(!finished());
  set_finished(true);
}

ActiveSubmaps3D::ActiveSubmaps3D(const proto::SubmapsOptions3D& options)
    : options_(options),
      range_data_inserter_(options.range_data_inserter_options()) {}

std::vector<std::shared_ptr<const Submap3D>> ActiveSubmaps3D::submaps() const {
  return std::vector<std::shared_ptr<const Submap3D>>(submaps_.begin(),
                                                      submaps_.end());
}

std::vector<std::shared_ptr<const Submap3D>> ActiveSubmaps3D::InsertRangeData(
    const sensor::RangeData& range_data,
    const Eigen::Quaterniond& gravity_alignment) {
  if (submaps_.empty() ||
      submaps_.back()->num_range_data() == options_.num_range_data()) {
    AddSubmap(transform::Rigid3d(range_data.origin.cast<double>(),
                                 gravity_alignment));
  }
  for (auto& submap : submaps_) {
    submap->InsertRangeData(range_data, range_data_inserter_,
                            options_.high_resolution_max_range());
  }
  if (submaps_.front()->num_range_data() == 2 * options_.num_range_data()) {
    submaps_.front()->Finish();
  }
  return submaps();
}

void ActiveSubmaps3D::AddSubmap(const transform::Rigid3d& local_submap_pose) {
  if (submaps_.size() >= 2) {
    // This will crop the finished Submap before inserting a new Submap to
    // reduce peak memory usage a bit.
    CHECK(submaps_.front()->finished());
    submaps_.erase(submaps_.begin());
  }
  submaps_.emplace_back(new Submap3D(options_.high_resolution(),
                                     options_.low_resolution(),
                                     local_submap_pose));
}

}  // namespace mapping
}  // namespace cartographer<|MERGE_RESOLUTION|>--- conflicted
+++ resolved
@@ -233,27 +233,12 @@
   set_num_range_data(submap_3d.num_range_data());
   set_finished(submap_3d.finished());
   if (submap_3d.has_high_resolution_hybrid_grid()) {
-<<<<<<< HEAD
     high_resolution_hybrid_grid_ =
-        submap_3d.has_high_resolution_hybrid_grid()
-            ? absl::make_unique<HybridGrid>(
-                  submap_3d.high_resolution_hybrid_grid())
-            : nullptr;
+        absl::make_unique<HybridGrid>(submap_3d.high_resolution_hybrid_grid());
   }
   if (submap_3d.has_low_resolution_hybrid_grid()) {
     low_resolution_hybrid_grid_ =
-        submap_3d.has_low_resolution_hybrid_grid()
-            ? absl::make_unique<HybridGrid>(
-                  submap_3d.low_resolution_hybrid_grid())
-            : nullptr;
-=======
-    high_resolution_hybrid_grid_ = common::make_unique<HybridGrid>(
-        submap_3d.high_resolution_hybrid_grid());
-  }
-  if (submap_3d.has_low_resolution_hybrid_grid()) {
-    low_resolution_hybrid_grid_ =
-        common::make_unique<HybridGrid>(submap_3d.low_resolution_hybrid_grid());
->>>>>>> 4990d4d5
+        absl::make_unique<HybridGrid>(submap_3d.low_resolution_hybrid_grid());
   }
 }
 
