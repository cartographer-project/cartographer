/*
 * Copyright 2016 The Cartographer Authors
 *
 * Licensed under the Apache License, Version 2.0 (the "License");
 * you may not use this file except in compliance with the License.
 * You may obtain a copy of the License at
 *
 *      http://www.apache.org/licenses/LICENSE-2.0
 *
 * Unless required by applicable law or agreed to in writing, software
 * distributed under the License is distributed on an "AS IS" BASIS,
 * WITHOUT WARRANTIES OR CONDITIONS OF ANY KIND, either express or implied.
 * See the License for the specific language governing permissions and
 * limitations under the License.
 */

#include "cartographer/mapping/3d/submap_3d.h"

#include <cmath>
#include <limits>

#include "cartographer/common/math.h"
#include "cartographer/sensor/range_data.h"
#include "glog/logging.h"

namespace cartographer {
namespace mapping {
namespace {

struct PixelData {
  int min_z = INT_MAX;
  int max_z = INT_MIN;
  int count = 0;
  float probability_sum = 0.f;
  float max_probability = 0.5f;
};

// Filters 'range_data', retaining only the returns that have no more than
// 'max_range' distance from the origin. Removes misses and reflectivity
// information.
sensor::RangeData FilterRangeDataByMaxRange(const sensor::RangeData& range_data,
                                            const float max_range) {
  sensor::RangeData result{range_data.origin, {}, {}};
  for (const Eigen::Vector3f& hit : range_data.returns) {
    if ((hit - range_data.origin).norm() <= max_range) {
      result.returns.push_back(hit);
    }
  }
  return result;
}

std::vector<PixelData> AccumulatePixelData(
    const int width, const int height, const Eigen::Array2i& min_index,
    const Eigen::Array2i& max_index,
    const std::vector<Eigen::Array4i>& voxel_indices_and_probabilities) {
  std::vector<PixelData> accumulated_pixel_data(width * height);
  for (const Eigen::Array4i& voxel_index_and_probability :
       voxel_indices_and_probabilities) {
    const Eigen::Array2i pixel_index = voxel_index_and_probability.head<2>();
    if ((pixel_index < min_index).any() || (pixel_index > max_index).any()) {
      // Out of bounds. This could happen because of floating point inaccuracy.
      continue;
    }
    const int x = max_index.x() - pixel_index[0];
    const int y = max_index.y() - pixel_index[1];
    PixelData& pixel = accumulated_pixel_data[x * width + y];
    ++pixel.count;
    pixel.min_z = std::min(pixel.min_z, voxel_index_and_probability[2]);
    pixel.max_z = std::max(pixel.max_z, voxel_index_and_probability[2]);
    const float probability =
        ValueToProbability(voxel_index_and_probability[3]);
    pixel.probability_sum += probability;
    pixel.max_probability = std::max(pixel.max_probability, probability);
  }
  return accumulated_pixel_data;
}

// The first three entries of each returned value are a cell_index and the
// last is the corresponding probability value. We batch them together like
// this to only have one vector and have better cache locality.
std::vector<Eigen::Array4i> ExtractVoxelData(
    const HybridGrid& hybrid_grid, const transform::Rigid3f& transform,
    Eigen::Array2i* min_index, Eigen::Array2i* max_index) {
  std::vector<Eigen::Array4i> voxel_indices_and_probabilities;
  const float resolution_inverse = 1.f / hybrid_grid.resolution();

  constexpr float kXrayObstructedCellProbabilityLimit = 0.501f;
  for (auto it = HybridGrid::Iterator(hybrid_grid); !it.Done(); it.Next()) {
    const uint16 probability_value = it.GetValue();
    const float probability = ValueToProbability(probability_value);
    if (probability < kXrayObstructedCellProbabilityLimit) {
      // We ignore non-obstructed cells.
      continue;
    }

    const Eigen::Vector3f cell_center_submap =
        hybrid_grid.GetCenterOfCell(it.GetCellIndex());
    const Eigen::Vector3f cell_center_global = transform * cell_center_submap;
    const Eigen::Array4i voxel_index_and_probability(
        common::RoundToInt(cell_center_global.x() * resolution_inverse),
        common::RoundToInt(cell_center_global.y() * resolution_inverse),
        common::RoundToInt(cell_center_global.z() * resolution_inverse),
        probability_value);

    voxel_indices_and_probabilities.push_back(voxel_index_and_probability);
    const Eigen::Array2i pixel_index = voxel_index_and_probability.head<2>();
    *min_index = min_index->cwiseMin(pixel_index);
    *max_index = max_index->cwiseMax(pixel_index);
  }
  return voxel_indices_and_probabilities;
}

// Builds texture data containing interleaved value and alpha for the
// visualization from 'accumulated_pixel_data'.
std::string ComputePixelValues(
    const std::vector<PixelData>& accumulated_pixel_data) {
  std::string cell_data;
  cell_data.reserve(2 * accumulated_pixel_data.size());
  constexpr float kMinZDifference = 3.f;
  constexpr float kFreeSpaceWeight = 0.15f;
  for (const PixelData& pixel : accumulated_pixel_data) {
    // TODO(whess): Take into account submap rotation.
    // TODO(whess): Document the approach and make it more independent from the
    // chosen resolution.
    const float z_difference = pixel.count > 0 ? pixel.max_z - pixel.min_z : 0;
    if (z_difference < kMinZDifference) {
      cell_data.push_back(0);  // value
      cell_data.push_back(0);  // alpha
      continue;
    }
    const float free_space = std::max(z_difference - pixel.count, 0.f);
    const float free_space_weight = kFreeSpaceWeight * free_space;
    const float total_weight = pixel.count + free_space_weight;
    const float free_space_probability = 1.f - pixel.max_probability;
    const float average_probability = ClampProbability(
        (pixel.probability_sum + free_space_probability * free_space_weight) /
        total_weight);
    const int delta = 128 - ProbabilityToLogOddsInteger(average_probability);
    const uint8 alpha = delta > 0 ? 0 : -delta;
    const uint8 value = delta > 0 ? delta : 0;
    cell_data.push_back(value);                         // value
    cell_data.push_back((value || alpha) ? alpha : 1);  // alpha
  }
  return cell_data;
}

void AddToTextureProto(
    const HybridGrid& hybrid_grid, const transform::Rigid3d& global_submap_pose,
    proto::SubmapQuery::Response::SubmapTexture* const texture) {
  // Generate an X-ray view through the 'hybrid_grid', aligned to the
  // xy-plane in the global map frame.
  const float resolution = hybrid_grid.resolution();
  texture->set_resolution(resolution);

  // Compute a bounding box for the texture.
  Eigen::Array2i min_index(INT_MAX, INT_MAX);
  Eigen::Array2i max_index(INT_MIN, INT_MIN);
  const std::vector<Eigen::Array4i> voxel_indices_and_probabilities =
      ExtractVoxelData(hybrid_grid, global_submap_pose.cast<float>(),
                       &min_index, &max_index);

  const int width = max_index.y() - min_index.y() + 1;
  const int height = max_index.x() - min_index.x() + 1;
  texture->set_width(width);
  texture->set_height(height);

  const std::vector<PixelData> accumulated_pixel_data = AccumulatePixelData(
      width, height, min_index, max_index, voxel_indices_and_probabilities);
  const std::string cell_data = ComputePixelValues(accumulated_pixel_data);

  common::FastGzipString(cell_data, texture->mutable_cells());
  *texture->mutable_slice_pose() = transform::ToProto(
      global_submap_pose.inverse() *
      transform::Rigid3d::Translation(Eigen::Vector3d(
          max_index.x() * resolution, max_index.y() * resolution,
          global_submap_pose.translation().z())));
}

}  // namespace

proto::SubmapsOptions3D CreateSubmapsOptions3D(
    common::LuaParameterDictionary* parameter_dictionary) {
  proto::SubmapsOptions3D options;
  options.set_high_resolution(
      parameter_dictionary->GetDouble("high_resolution"));
  options.set_high_resolution_max_range(
      parameter_dictionary->GetDouble("high_resolution_max_range"));
  options.set_low_resolution(parameter_dictionary->GetDouble("low_resolution"));
  options.set_num_range_data(
      parameter_dictionary->GetNonNegativeInt("num_range_data"));
  *options.mutable_range_data_inserter_options() =
      CreateRangeDataInserterOptions3D(
          parameter_dictionary->GetDictionary("range_data_inserter").get());
  CHECK_GT(options.num_range_data(), 0);
  return options;
}

Submap3D::Submap3D(const float high_resolution, const float low_resolution,
                   const transform::Rigid3d& local_submap_pose)
    : Submap(local_submap_pose),
      high_resolution_hybrid_grid_(
          common::make_unique<HybridGrid>(high_resolution)),
      low_resolution_hybrid_grid_(
          common::make_unique<HybridGrid>(low_resolution)) {}

Submap3D::Submap3D(const proto::Submap3D& proto)
    : Submap(transform::ToRigid3(proto.local_pose())),
      high_resolution_hybrid_grid_(
          common::make_unique<HybridGrid>(proto.high_resolution_hybrid_grid())),
      low_resolution_hybrid_grid_(
          common::make_unique<HybridGrid>(proto.low_resolution_hybrid_grid())) {
  set_num_range_data(proto.num_range_data());
  set_finished(proto.finished());
}

void Submap3D::ToProto(proto::Submap* const proto,
                       bool include_probability_grid_data) const {
  auto* const submap_3d = proto->mutable_submap_3d();
  *submap_3d->mutable_local_pose() = transform::ToProto(local_pose());
  submap_3d->set_num_range_data(num_range_data());
  submap_3d->set_finished(finished());
  if (include_probability_grid_data) {
    *submap_3d->mutable_high_resolution_hybrid_grid() =
        high_resolution_hybrid_grid().ToProto();
    *submap_3d->mutable_low_resolution_hybrid_grid() =
        low_resolution_hybrid_grid().ToProto();
  }
}

void Submap3D::UpdateFromProto(const proto::Submap& proto) {
  CHECK(proto.has_submap_3d());
  const auto& submap_3d = proto.submap_3d();
  set_num_range_data(submap_3d.num_range_data());
  set_finished(submap_3d.finished());
  if (submap_3d.has_high_resolution_hybrid_grid()) {
    high_resolution_hybrid_grid_ =
        submap_3d.has_high_resolution_hybrid_grid()
            ? common::make_unique<HybridGrid>(
                  submap_3d.high_resolution_hybrid_grid())
            : nullptr;
  }
  if (submap_3d.has_low_resolution_hybrid_grid()) {
    low_resolution_hybrid_grid_ =
        submap_3d.has_low_resolution_hybrid_grid()
            ? common::make_unique<HybridGrid>(
                  submap_3d.low_resolution_hybrid_grid())
            : nullptr;
  }
}

void Submap3D::ToResponseProto(
    const transform::Rigid3d& global_submap_pose,
    proto::SubmapQuery::Response* const response) const {
  response->set_submap_version(num_range_data());

  AddToTextureProto(*high_resolution_hybrid_grid_, global_submap_pose,
                    response->add_textures());
  AddToTextureProto(*low_resolution_hybrid_grid_, global_submap_pose,
                    response->add_textures());
}

void Submap3D::InsertRangeData(const sensor::RangeData& range_data,
                               const RangeDataInserter3D& range_data_inserter,
                               const float high_resolution_max_range) {
  CHECK(!finished());
  const sensor::RangeData transformed_range_data = sensor::TransformRangeData(
      range_data, local_pose().inverse().cast<float>());
  range_data_inserter.Insert(
      FilterRangeDataByMaxRange(transformed_range_data,
                                high_resolution_max_range),
      high_resolution_hybrid_grid_.get());
  range_data_inserter.Insert(transformed_range_data,
                             low_resolution_hybrid_grid_.get());
  set_num_range_data(num_range_data() + 1);
}

void Submap3D::Finish() {
  CHECK(!finished());
  set_finished(true);
}

ActiveSubmaps3D::ActiveSubmaps3D(const proto::SubmapsOptions3D& options)
    : options_(options),
      range_data_inserter_(options.range_data_inserter_options()) {
  // We always want to have at least one submap which we can return and will
  // create it at the origin in absence of a better choice.
  //
  // TODO(whess): Start with no submaps, so that all of them can be
  // approximately gravity aligned.
  //AddSubmap(transform::Rigid3d::Identity());
}

std::vector<std::shared_ptr<Submap3D>> ActiveSubmaps3D::submaps() const {
  return submaps_;
}

void ActiveSubmaps3D::InsertRangeData(
    const sensor::RangeData& range_data,
    const Eigen::Quaterniond& gravity_alignment) {
  if (submaps_.empty() || submaps_.back()->num_range_data() == options_.num_range_data()) {
    AddSubmap(transform::Rigid3d(range_data.origin.cast<double>(),
                                 gravity_alignment));
  }
  for (auto& submap : submaps_) {
    submap->InsertRangeData(range_data, range_data_inserter_,
                            options_.high_resolution_max_range());
  }
  if (submaps_.front()->num_range_data() == 2* options_.num_range_data()) {
    submaps_.front()->Finish();
  }
}

void ActiveSubmaps3D::AddSubmap(const transform::Rigid3d& local_submap_pose) {
<<<<<<< HEAD
  if (submaps_.size() == 2) {
    // This will crop the finished Submap before inserting a new Submap to
    // reduce peak memory usage a bit.
    CHECK(submaps_.front()->finished());
=======
  if (submaps_.size() > 1) {
    submaps_.front()->Finish();
>>>>>>> f4eb4757
    submaps_.erase(submaps_.begin());
  }
    submaps_.emplace_back(new Submap3D(options_.high_resolution(),
                                     options_.low_resolution(),
                                     local_submap_pose));
<<<<<<< HEAD

=======
>>>>>>> f4eb4757
}

}  // namespace mapping
}  // namespace cartographer<|MERGE_RESOLUTION|>--- conflicted
+++ resolved
@@ -311,24 +311,14 @@
 }
 
 void ActiveSubmaps3D::AddSubmap(const transform::Rigid3d& local_submap_pose) {
-<<<<<<< HEAD
   if (submaps_.size() == 2) {
     // This will crop the finished Submap before inserting a new Submap to
     // reduce peak memory usage a bit.
-    CHECK(submaps_.front()->finished());
-=======
-  if (submaps_.size() > 1) {
-    submaps_.front()->Finish();
->>>>>>> f4eb4757
     submaps_.erase(submaps_.begin());
   }
-    submaps_.emplace_back(new Submap3D(options_.high_resolution(),
+  submaps_.emplace_back(new Submap3D(options_.high_resolution(),
                                      options_.low_resolution(),
                                      local_submap_pose));
-<<<<<<< HEAD
-
-=======
->>>>>>> f4eb4757
 }
 
 }  // namespace mapping
