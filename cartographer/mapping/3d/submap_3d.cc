/*
 * Copyright 2016 The Cartographer Authors
 *
 * Licensed under the Apache License, Version 2.0 (the "License");
 * you may not use this file except in compliance with the License.
 * You may obtain a copy of the License at
 *
 *      http://www.apache.org/licenses/LICENSE-2.0
 *
 * Unless required by applicable law or agreed to in writing, software
 * distributed under the License is distributed on an "AS IS" BASIS,
 * WITHOUT WARRANTIES OR CONDITIONS OF ANY KIND, either express or implied.
 * See the License for the specific language governing permissions and
 * limitations under the License.
 */

#include "cartographer/mapping/3d/submap_3d.h"

#include <cmath>
#include <limits>

#include "cartographer/common/math.h"
#include "cartographer/mapping/internal/3d/scan_matching/rotational_scan_matcher.h"
#include "cartographer/sensor/range_data.h"
#include "glog/logging.h"

namespace cartographer {
namespace mapping {
namespace {

struct PixelData {
  int min_z = INT_MAX;
  int max_z = INT_MIN;
  int count = 0;
  float probability_sum = 0.f;
  float max_probability = 0.5f;
};

// Filters 'range_data', retaining only the returns that have no more than
// 'max_range' distance from the origin. Removes misses and reflectivity
// information.
sensor::RangeData FilterRangeDataByMaxRange(const sensor::RangeData& range_data,
                                            const float max_range) {
  sensor::RangeData result{range_data.origin, {}, {}};
  for (const Eigen::Vector3f& hit : range_data.returns) {
    if ((hit - range_data.origin).norm() <= max_range) {
      result.returns.push_back(hit);
    }
  }
  return result;
}

std::vector<PixelData> AccumulatePixelData(
    const int width, const int height, const Eigen::Array2i& min_index,
    const Eigen::Array2i& max_index,
    const std::vector<Eigen::Array4i>& voxel_indices_and_probabilities) {
  std::vector<PixelData> accumulated_pixel_data(width * height);
  for (const Eigen::Array4i& voxel_index_and_probability :
       voxel_indices_and_probabilities) {
    const Eigen::Array2i pixel_index = voxel_index_and_probability.head<2>();
    if ((pixel_index < min_index).any() || (pixel_index > max_index).any()) {
      // Out of bounds. This could happen because of floating point inaccuracy.
      continue;
    }
    const int x = max_index.x() - pixel_index[0];
    const int y = max_index.y() - pixel_index[1];
    PixelData& pixel = accumulated_pixel_data[x * width + y];
    ++pixel.count;
    pixel.min_z = std::min(pixel.min_z, voxel_index_and_probability[2]);
    pixel.max_z = std::max(pixel.max_z, voxel_index_and_probability[2]);
    const float probability =
        ValueToProbability(voxel_index_and_probability[3]);
    pixel.probability_sum += probability;
    pixel.max_probability = std::max(pixel.max_probability, probability);
  }
  return accumulated_pixel_data;
}

// The first three entries of each returned value are a cell_index and the
// last is the corresponding probability value. We batch them together like
// this to only have one vector and have better cache locality.
std::vector<Eigen::Array4i> ExtractVoxelData(
    const HybridGrid& hybrid_grid, const transform::Rigid3f& transform,
    Eigen::Array2i* min_index, Eigen::Array2i* max_index) {
  std::vector<Eigen::Array4i> voxel_indices_and_probabilities;
  const float resolution_inverse = 1.f / hybrid_grid.resolution();

  constexpr float kXrayObstructedCellProbabilityLimit = 0.501f;
  for (auto it = HybridGrid::Iterator(hybrid_grid); !it.Done(); it.Next()) {
    const uint16 probability_value = it.GetValue();
    const float probability = ValueToProbability(probability_value);
    if (probability < kXrayObstructedCellProbabilityLimit) {
      // We ignore non-obstructed cells.
      continue;
    }

    const Eigen::Vector3f cell_center_submap =
        hybrid_grid.GetCenterOfCell(it.GetCellIndex());
    const Eigen::Vector3f cell_center_global = transform * cell_center_submap;
    const Eigen::Array4i voxel_index_and_probability(
        common::RoundToInt(cell_center_global.x() * resolution_inverse),
        common::RoundToInt(cell_center_global.y() * resolution_inverse),
        common::RoundToInt(cell_center_global.z() * resolution_inverse),
        probability_value);

    voxel_indices_and_probabilities.push_back(voxel_index_and_probability);
    const Eigen::Array2i pixel_index = voxel_index_and_probability.head<2>();
    *min_index = min_index->cwiseMin(pixel_index);
    *max_index = max_index->cwiseMax(pixel_index);
  }
  return voxel_indices_and_probabilities;
}

// Builds texture data containing interleaved value and alpha for the
// visualization from 'accumulated_pixel_data'.
std::string ComputePixelValues(
    const std::vector<PixelData>& accumulated_pixel_data) {
  std::string cell_data;
  cell_data.reserve(2 * accumulated_pixel_data.size());
  constexpr float kMinZDifference = 3.f;
  constexpr float kFreeSpaceWeight = 0.15f;
  for (const PixelData& pixel : accumulated_pixel_data) {
    // TODO(whess): Take into account submap rotation.
    // TODO(whess): Document the approach and make it more independent from the
    // chosen resolution.
    const float z_difference = pixel.count > 0 ? pixel.max_z - pixel.min_z : 0;
    if (z_difference < kMinZDifference) {
      cell_data.push_back(0);  // value
      cell_data.push_back(0);  // alpha
      continue;
    }
    const float free_space = std::max(z_difference - pixel.count, 0.f);
    const float free_space_weight = kFreeSpaceWeight * free_space;
    const float total_weight = pixel.count + free_space_weight;
    const float free_space_probability = 1.f - pixel.max_probability;
    const float average_probability = ClampProbability(
        (pixel.probability_sum + free_space_probability * free_space_weight) /
        total_weight);
    const int delta = 128 - ProbabilityToLogOddsInteger(average_probability);
    const uint8 alpha = delta > 0 ? 0 : -delta;
    const uint8 value = delta > 0 ? delta : 0;
    cell_data.push_back(value);                         // value
    cell_data.push_back((value || alpha) ? alpha : 1);  // alpha
  }
  return cell_data;
}

void AddToTextureProto(
    const HybridGrid& hybrid_grid, const transform::Rigid3d& global_submap_pose,
    proto::SubmapQuery::Response::SubmapTexture* const texture) {
  // Generate an X-ray view through the 'hybrid_grid', aligned to the
  // xy-plane in the global map frame.
  const float resolution = hybrid_grid.resolution();
  texture->set_resolution(resolution);

  // Compute a bounding box for the texture.
  Eigen::Array2i min_index(INT_MAX, INT_MAX);
  Eigen::Array2i max_index(INT_MIN, INT_MIN);
  const std::vector<Eigen::Array4i> voxel_indices_and_probabilities =
      ExtractVoxelData(hybrid_grid, global_submap_pose.cast<float>(),
                       &min_index, &max_index);

  const int width = max_index.y() - min_index.y() + 1;
  const int height = max_index.x() - min_index.x() + 1;
  texture->set_width(width);
  texture->set_height(height);

  const std::vector<PixelData> accumulated_pixel_data = AccumulatePixelData(
      width, height, min_index, max_index, voxel_indices_and_probabilities);
  const std::string cell_data = ComputePixelValues(accumulated_pixel_data);

  common::FastGzipString(cell_data, texture->mutable_cells());
  *texture->mutable_slice_pose() = transform::ToProto(
      global_submap_pose.inverse() *
      transform::Rigid3d::Translation(Eigen::Vector3d(
          max_index.x() * resolution, max_index.y() * resolution,
          global_submap_pose.translation().z())));
}

}  // namespace

proto::SubmapsOptions3D CreateSubmapsOptions3D(
    common::LuaParameterDictionary* parameter_dictionary) {
  proto::SubmapsOptions3D options;
  options.set_high_resolution(
      parameter_dictionary->GetDouble("high_resolution"));
  options.set_high_resolution_max_range(
      parameter_dictionary->GetDouble("high_resolution_max_range"));
  options.set_low_resolution(parameter_dictionary->GetDouble("low_resolution"));
  options.set_num_range_data(
      parameter_dictionary->GetNonNegativeInt("num_range_data"));
  *options.mutable_range_data_inserter_options() =
      CreateRangeDataInserterOptions3D(
          parameter_dictionary->GetDictionary("range_data_inserter").get());
  CHECK_GT(options.num_range_data(), 0);
  return options;
}

Submap3D::Submap3D(const float high_resolution, const float low_resolution,
                   const transform::Rigid3d& local_submap_pose,
                   int rotational_scan_matcher_histogram_size)
    : Submap3D(high_resolution, low_resolution, local_submap_pose,
               Eigen::VectorXf::Zero(rotational_scan_matcher_histogram_size)) {}

Submap3D::Submap3D(const float high_resolution, const float low_resolution,
                   const transform::Rigid3d& local_submap_pose,
                   const Eigen::VectorXf& rotational_scan_matcher_histogram)
    : Submap(local_submap_pose),
      high_resolution_hybrid_grid_(
          common::make_unique<HybridGrid>(high_resolution)),
      low_resolution_hybrid_grid_(
          common::make_unique<HybridGrid>(low_resolution)),
      rotational_scan_matcher_histogram_(rotational_scan_matcher_histogram) {}

Submap3D::Submap3D(const proto::Submap3D& proto)
<<<<<<< HEAD
    : Submap(transform::ToRigid3(proto.local_pose())),
      high_resolution_hybrid_grid_(
          common::make_unique<HybridGrid>(proto.high_resolution_hybrid_grid())),
      low_resolution_hybrid_grid_(
          common::make_unique<HybridGrid>(proto.low_resolution_hybrid_grid())) {
  set_num_range_data(proto.num_range_data());
  set_finished(proto.finished());
  CHECK(proto.rotational_scan_matcher_histogram_size() > 0);
  rotational_scan_matcher_histogram_.resize(
      proto.rotational_scan_matcher_histogram_size());
  for (int i = 0; i != proto.rotational_scan_matcher_histogram_size(); ++i) {
    rotational_scan_matcher_histogram_(i) =
        proto.rotational_scan_matcher_histogram(i);
  }
=======
    : Submap(transform::ToRigid3(proto.local_pose())) {
  UpdateFromProto(proto);
>>>>>>> 2e5ac133
}

proto::Submap Submap3D::ToProto(
    const bool include_probability_grid_data) const {
  proto::Submap proto;
  auto* const submap_3d = proto.mutable_submap_3d();
  *submap_3d->mutable_local_pose() = transform::ToProto(local_pose());
  submap_3d->set_num_range_data(num_range_data());
  submap_3d->set_finished(finished());
  if (include_probability_grid_data) {
    *submap_3d->mutable_high_resolution_hybrid_grid() =
        high_resolution_hybrid_grid().ToProto();
    *submap_3d->mutable_low_resolution_hybrid_grid() =
        low_resolution_hybrid_grid().ToProto();
  }
  for (Eigen::VectorXf::Index i = 0;
       i != rotational_scan_matcher_histogram_.size(); ++i) {
    submap_3d->add_rotational_scan_matcher_histogram(
        rotational_scan_matcher_histogram_(i));
  }
  return proto;
}

void Submap3D::UpdateFromProto(const proto::Submap& proto) {
  CHECK(proto.has_submap_3d());
  UpdateFromProto(proto.submap_3d());
}

void Submap3D::UpdateFromProto(const proto::Submap3D& submap_3d) {
  set_num_range_data(submap_3d.num_range_data());
  set_finished(submap_3d.finished());
  if (submap_3d.has_high_resolution_hybrid_grid()) {
    high_resolution_hybrid_grid_ =
        submap_3d.has_high_resolution_hybrid_grid()
            ? common::make_unique<HybridGrid>(
                  submap_3d.high_resolution_hybrid_grid())
            : nullptr;
  }
  if (submap_3d.has_low_resolution_hybrid_grid()) {
    low_resolution_hybrid_grid_ =
        submap_3d.has_low_resolution_hybrid_grid()
            ? common::make_unique<HybridGrid>(
                  submap_3d.low_resolution_hybrid_grid())
            : nullptr;
  }
  CHECK(submap_3d.rotational_scan_matcher_histogram_size() > 0);
  rotational_scan_matcher_histogram_ =
      Eigen::VectorXf::Zero(submap_3d.rotational_scan_matcher_histogram_size());
  for (int i = 0; i != submap_3d.rotational_scan_matcher_histogram_size();
       ++i) {
    rotational_scan_matcher_histogram_(i) =
        submap_3d.rotational_scan_matcher_histogram(i);
  }
}

void Submap3D::ToResponseProto(
    const transform::Rigid3d& global_submap_pose,
    proto::SubmapQuery::Response* const response) const {
  response->set_submap_version(num_range_data());

  AddToTextureProto(*high_resolution_hybrid_grid_, global_submap_pose,
                    response->add_textures());
  AddToTextureProto(*low_resolution_hybrid_grid_, global_submap_pose,
                    response->add_textures());
}

void Submap3D::InsertData(const sensor::RangeData& range_data,
                          const RangeDataInserter3D& range_data_inserter,
                          const float high_resolution_max_range,
                          const Eigen::VectorXf& scan_histogram_in_local) {
  CHECK(!finished());
  const sensor::RangeData transformed_range_data = sensor::TransformRangeData(
      range_data, local_pose().inverse().cast<float>());
  range_data_inserter.Insert(
      FilterRangeDataByMaxRange(transformed_range_data,
                                high_resolution_max_range),
      high_resolution_hybrid_grid_.get());
  range_data_inserter.Insert(transformed_range_data,
                             low_resolution_hybrid_grid_.get());
  set_num_range_data(num_range_data() + 1);
  const float yaw_in_submap_from_local =
      transform::GetYaw(local_pose().inverse());
  rotational_scan_matcher_histogram_ +=
      scan_matching::RotationalScanMatcher::RotateHistogram(
          scan_histogram_in_local, yaw_in_submap_from_local);
}

void Submap3D::Finish() {
  CHECK(!finished());
  set_finished(true);
}

ActiveSubmaps3D::ActiveSubmaps3D(const proto::SubmapsOptions3D& options)
    : options_(options),
      range_data_inserter_(options.range_data_inserter_options()) {}

std::vector<std::shared_ptr<const Submap3D>> ActiveSubmaps3D::submaps() const {
  return std::vector<std::shared_ptr<const Submap3D>>(submaps_.begin(),
                                                      submaps_.end());
}

std::vector<std::shared_ptr<const Submap3D>> ActiveSubmaps3D::InsertData(
    const sensor::RangeData& range_data,
    const Eigen::Quaterniond& gravity_alignment,
    const Eigen::VectorXf& rotational_scan_matcher_histogram_in_local) {
  if (submaps_.empty() ||
      submaps_.back()->num_range_data() == options_.num_range_data()) {
    AddSubmap(
        transform::Rigid3d(range_data.origin.cast<double>(), gravity_alignment),
        rotational_scan_matcher_histogram_in_local.size());
  }
  for (auto& submap : submaps_) {
    submap->InsertData(range_data, range_data_inserter_,
                       options_.high_resolution_max_range(),
                       rotational_scan_matcher_histogram_in_local);
  }
  if (submaps_.front()->num_range_data() == 2 * options_.num_range_data()) {
    submaps_.front()->Finish();
  }
  return submaps();
}

void ActiveSubmaps3D::AddSubmap(
    const transform::Rigid3d& local_submap_pose,
    const int rotational_scan_matcher_histogram_size) {
  if (submaps_.size() >= 2) {
    // This will crop the finished Submap before inserting a new Submap to
    // reduce peak memory usage a bit.
    CHECK(submaps_.front()->finished());
    submaps_.erase(submaps_.begin());
  }
  submaps_.emplace_back(
      new Submap3D(options_.high_resolution(), options_.low_resolution(),
                   local_submap_pose, rotational_scan_matcher_histogram_size));
}

}  // namespace mapping
}  // namespace cartographer<|MERGE_RESOLUTION|>--- conflicted
+++ resolved
@@ -213,25 +213,9 @@
       rotational_scan_matcher_histogram_(rotational_scan_matcher_histogram) {}
 
 Submap3D::Submap3D(const proto::Submap3D& proto)
-<<<<<<< HEAD
-    : Submap(transform::ToRigid3(proto.local_pose())),
-      high_resolution_hybrid_grid_(
-          common::make_unique<HybridGrid>(proto.high_resolution_hybrid_grid())),
-      low_resolution_hybrid_grid_(
-          common::make_unique<HybridGrid>(proto.low_resolution_hybrid_grid())) {
-  set_num_range_data(proto.num_range_data());
-  set_finished(proto.finished());
-  CHECK(proto.rotational_scan_matcher_histogram_size() > 0);
-  rotational_scan_matcher_histogram_.resize(
-      proto.rotational_scan_matcher_histogram_size());
-  for (int i = 0; i != proto.rotational_scan_matcher_histogram_size(); ++i) {
-    rotational_scan_matcher_histogram_(i) =
-        proto.rotational_scan_matcher_histogram(i);
-  }
-=======
     : Submap(transform::ToRigid3(proto.local_pose())) {
   UpdateFromProto(proto);
->>>>>>> 2e5ac133
+  CHECK(proto.rotational_scan_matcher_histogram_size() > 0);
 }
 
 proto::Submap Submap3D::ToProto(
@@ -252,6 +236,7 @@
     submap_3d->add_rotational_scan_matcher_histogram(
         rotational_scan_matcher_histogram_(i));
   }
+  LOG(INFO) << "histogram size> " << rotational_scan_matcher_histogram_.size();
   return proto;
 }
 
@@ -261,6 +246,7 @@
 }
 
 void Submap3D::UpdateFromProto(const proto::Submap3D& submap_3d) {
+  LOG(INFO) << "Update from proto";
   set_num_range_data(submap_3d.num_range_data());
   set_finished(submap_3d.finished());
   if (submap_3d.has_high_resolution_hybrid_grid()) {
@@ -285,6 +271,7 @@
     rotational_scan_matcher_histogram_(i) =
         submap_3d.rotational_scan_matcher_histogram(i);
   }
+  LOG(INFO) << "Update from proto done";
 }
 
 void Submap3D::ToResponseProto(
