/*
 * Copyright 2016 The Cartographer Authors
 *
 * Licensed under the Apache License, Version 2.0 (the "License");
 * you may not use this file except in compliance with the License.
 * You may obtain a copy of the License at
 *
 *      http://www.apache.org/licenses/LICENSE-2.0
 *
 * Unless required by applicable law or agreed to in writing, software
 * distributed under the License is distributed on an "AS IS" BASIS,
 * WITHOUT WARRANTIES OR CONDITIONS OF ANY KIND, either express or implied.
 * See the License for the specific language governing permissions and
 * limitations under the License.
 */

#include "cartographer/mapping/3d/submap_3d.h"

#include <cmath>
#include <limits>

#include "cartographer/common/math.h"
#include "cartographer/mapping/internal/3d/scan_matching/rotational_scan_matcher.h"
#include "cartographer/sensor/range_data.h"
#include "glog/logging.h"

namespace cartographer {
namespace mapping {
namespace {

struct PixelData {
  int min_z = INT_MAX;
  int max_z = INT_MIN;
  int count = 0;
  float probability_sum = 0.f;
  float max_probability = 0.5f;
};

// Filters 'range_data', retaining only the returns that have no more than
// 'max_range' distance from the origin. Removes misses and reflectivity
// information.
sensor::RangeData FilterRangeDataByMaxRange(const sensor::RangeData& range_data,
                                            const float max_range) {
  sensor::RangeData result{range_data.origin, {}, {}};
  for (const sensor::RangefinderPoint& hit : range_data.returns) {
    if ((hit.position - range_data.origin).norm() <= max_range) {
      result.returns.push_back(hit);
    }
  }
  return result;
}

std::vector<PixelData> AccumulatePixelData(
    const int width, const int height, const Eigen::Array2i& min_index,
    const Eigen::Array2i& max_index,
    const std::vector<Eigen::Array4i>& voxel_indices_and_probabilities) {
  std::vector<PixelData> accumulated_pixel_data(width * height);
  for (const Eigen::Array4i& voxel_index_and_probability :
       voxel_indices_and_probabilities) {
    const Eigen::Array2i pixel_index = voxel_index_and_probability.head<2>();
    if ((pixel_index < min_index).any() || (pixel_index > max_index).any()) {
      // Out of bounds. This could happen because of floating point inaccuracy.
      continue;
    }
    const int x = max_index.x() - pixel_index[0];
    const int y = max_index.y() - pixel_index[1];
    PixelData& pixel = accumulated_pixel_data[x * width + y];
    ++pixel.count;
    pixel.min_z = std::min(pixel.min_z, voxel_index_and_probability[2]);
    pixel.max_z = std::max(pixel.max_z, voxel_index_and_probability[2]);
    const float probability =
        ValueToProbability(voxel_index_and_probability[3]);
    pixel.probability_sum += probability;
    pixel.max_probability = std::max(pixel.max_probability, probability);
  }
  return accumulated_pixel_data;
}

// The first three entries of each returned value are a cell_index and the
// last is the corresponding probability value. We batch them together like
// this to only have one vector and have better cache locality.
std::vector<Eigen::Array4i> ExtractVoxelData(
    const HybridGrid& hybrid_grid, const transform::Rigid3f& transform,
    Eigen::Array2i* min_index, Eigen::Array2i* max_index) {
  std::vector<Eigen::Array4i> voxel_indices_and_probabilities;
  const float resolution_inverse = 1.f / hybrid_grid.resolution();

  constexpr float kXrayObstructedCellProbabilityLimit = 0.501f;
  for (auto it = HybridGrid::Iterator(hybrid_grid); !it.Done(); it.Next()) {
    const uint16 probability_value = it.GetValue();
    const float probability = ValueToProbability(probability_value);
    if (probability < kXrayObstructedCellProbabilityLimit) {
      // We ignore non-obstructed cells.
      continue;
    }

    const Eigen::Vector3f cell_center_submap =
        hybrid_grid.GetCenterOfCell(it.GetCellIndex());
    const Eigen::Vector3f cell_center_global = transform * cell_center_submap;
    const Eigen::Array4i voxel_index_and_probability(
        common::RoundToInt(cell_center_global.x() * resolution_inverse),
        common::RoundToInt(cell_center_global.y() * resolution_inverse),
        common::RoundToInt(cell_center_global.z() * resolution_inverse),
        probability_value);

    voxel_indices_and_probabilities.push_back(voxel_index_and_probability);
    const Eigen::Array2i pixel_index = voxel_index_and_probability.head<2>();
    *min_index = min_index->cwiseMin(pixel_index);
    *max_index = max_index->cwiseMax(pixel_index);
  }
  return voxel_indices_and_probabilities;
}

// Builds texture data containing interleaved value and alpha for the
// visualization from 'accumulated_pixel_data'.
std::string ComputePixelValues(
    const std::vector<PixelData>& accumulated_pixel_data) {
  std::string cell_data;
  cell_data.reserve(2 * accumulated_pixel_data.size());
  constexpr float kMinZDifference = 3.f;
  constexpr float kFreeSpaceWeight = 0.15f;
  for (const PixelData& pixel : accumulated_pixel_data) {
    // TODO(whess): Take into account submap rotation.
    // TODO(whess): Document the approach and make it more independent from the
    // chosen resolution.
    const float z_difference = pixel.count > 0 ? pixel.max_z - pixel.min_z : 0;
    if (z_difference < kMinZDifference) {
      cell_data.push_back(0);  // value
      cell_data.push_back(0);  // alpha
      continue;
    }
    const float free_space = std::max(z_difference - pixel.count, 0.f);
    const float free_space_weight = kFreeSpaceWeight * free_space;
    const float total_weight = pixel.count + free_space_weight;
    const float free_space_probability = 1.f - pixel.max_probability;
    const float average_probability = ClampProbability(
        (pixel.probability_sum + free_space_probability * free_space_weight) /
        total_weight);
    const int delta = 128 - ProbabilityToLogOddsInteger(average_probability);
    const uint8 alpha = delta > 0 ? 0 : -delta;
    const uint8 value = delta > 0 ? delta : 0;
    cell_data.push_back(value);                         // value
    cell_data.push_back((value || alpha) ? alpha : 1);  // alpha
  }
  return cell_data;
}

void AddToTextureProto(
    const HybridGrid& hybrid_grid, const transform::Rigid3d& global_submap_pose,
    proto::SubmapQuery::Response::SubmapTexture* const texture) {
  // Generate an X-ray view through the 'hybrid_grid', aligned to the
  // xy-plane in the global map frame.
  const float resolution = hybrid_grid.resolution();
  texture->set_resolution(resolution);

  // Compute a bounding box for the texture.
  Eigen::Array2i min_index(INT_MAX, INT_MAX);
  Eigen::Array2i max_index(INT_MIN, INT_MIN);
  const std::vector<Eigen::Array4i> voxel_indices_and_probabilities =
      ExtractVoxelData(hybrid_grid, global_submap_pose.cast<float>(),
                       &min_index, &max_index);

  const int width = max_index.y() - min_index.y() + 1;
  const int height = max_index.x() - min_index.x() + 1;
  texture->set_width(width);
  texture->set_height(height);

  const std::vector<PixelData> accumulated_pixel_data = AccumulatePixelData(
      width, height, min_index, max_index, voxel_indices_and_probabilities);
  const std::string cell_data = ComputePixelValues(accumulated_pixel_data);

  common::FastGzipString(cell_data, texture->mutable_cells());
  *texture->mutable_slice_pose() = transform::ToProto(
      global_submap_pose.inverse() *
      transform::Rigid3d::Translation(Eigen::Vector3d(
          max_index.x() * resolution, max_index.y() * resolution,
          global_submap_pose.translation().z())));
}

}  // namespace

proto::SubmapsOptions3D CreateSubmapsOptions3D(
    common::LuaParameterDictionary* parameter_dictionary) {
  proto::SubmapsOptions3D options;
  options.set_high_resolution(
      parameter_dictionary->GetDouble("high_resolution"));
  options.set_high_resolution_max_range(
      parameter_dictionary->GetDouble("high_resolution_max_range"));
  options.set_low_resolution(parameter_dictionary->GetDouble("low_resolution"));
  options.set_num_range_data(
      parameter_dictionary->GetNonNegativeInt("num_range_data"));
  *options.mutable_range_data_inserter_options() =
      CreateRangeDataInserterOptions3D(
          parameter_dictionary->GetDictionary("range_data_inserter").get());
  CHECK_GT(options.num_range_data(), 0);
  return options;
}

Submap3D::Submap3D(const float high_resolution, const float low_resolution,
                   const transform::Rigid3d& local_submap_pose,
                   const Eigen::VectorXf& rotational_scan_matcher_histogram)
    : Submap(local_submap_pose),
      high_resolution_hybrid_grid_(
          absl::make_unique<HybridGrid>(high_resolution)),
      low_resolution_hybrid_grid_(
          absl::make_unique<HybridGrid>(low_resolution)),
      rotational_scan_matcher_histogram_(rotational_scan_matcher_histogram) {}

Submap3D::Submap3D(const proto::Submap3D& proto)
    : Submap(transform::ToRigid3(proto.local_pose())) {
  UpdateFromProto(proto);
}

proto::Submap Submap3D::ToProto(
    const bool include_probability_grid_data) const {
  proto::Submap proto;
  auto* const submap_3d = proto.mutable_submap_3d();
  *submap_3d->mutable_local_pose() = transform::ToProto(local_pose());
  submap_3d->set_num_range_data(num_range_data());
  submap_3d->set_finished(insertion_finished());
  if (include_probability_grid_data) {
    *submap_3d->mutable_high_resolution_hybrid_grid() =
        high_resolution_hybrid_grid().ToProto();
    *submap_3d->mutable_low_resolution_hybrid_grid() =
        low_resolution_hybrid_grid().ToProto();
  }
  for (Eigen::VectorXf::Index i = 0;
       i != rotational_scan_matcher_histogram_.size(); ++i) {
    submap_3d->add_rotational_scan_matcher_histogram(
        rotational_scan_matcher_histogram_(i));
  }
  return proto;
}

void Submap3D::UpdateFromProto(const proto::Submap& proto) {
  CHECK(proto.has_submap_3d());
  UpdateFromProto(proto.submap_3d());
}

void Submap3D::UpdateFromProto(const proto::Submap3D& submap_3d) {
  set_num_range_data(submap_3d.num_range_data());
  set_insertion_finished(submap_3d.finished());
  if (submap_3d.has_high_resolution_hybrid_grid()) {
    high_resolution_hybrid_grid_ =
        absl::make_unique<HybridGrid>(submap_3d.high_resolution_hybrid_grid());
  }
  if (submap_3d.has_low_resolution_hybrid_grid()) {
    low_resolution_hybrid_grid_ =
        absl::make_unique<HybridGrid>(submap_3d.low_resolution_hybrid_grid());
  }
  rotational_scan_matcher_histogram_ =
      Eigen::VectorXf::Zero(submap_3d.rotational_scan_matcher_histogram_size());
<<<<<<< HEAD
  for (int i = 0; i != submap_3d.rotational_scan_matcher_histogram_size();
       ++i) {
=======
  for (Eigen::VectorXf::Index i = 0;
       i != submap_3d.rotational_scan_matcher_histogram_size(); ++i) {
>>>>>>> a4ff055d
    rotational_scan_matcher_histogram_(i) =
        submap_3d.rotational_scan_matcher_histogram(i);
  }
}

void Submap3D::ToResponseProto(
    const transform::Rigid3d& global_submap_pose,
    proto::SubmapQuery::Response* const response) const {
  response->set_submap_version(num_range_data());

  AddToTextureProto(*high_resolution_hybrid_grid_, global_submap_pose,
                    response->add_textures());
  AddToTextureProto(*low_resolution_hybrid_grid_, global_submap_pose,
                    response->add_textures());
}

void Submap3D::InsertData(const sensor::RangeData& range_data_in_local,
                          const RangeDataInserter3D& range_data_inserter,
                          const float high_resolution_max_range,
                          const Eigen::VectorXf& scan_histogram_in_local) {
  CHECK(!insertion_finished());
  // Transform range data into submap frame.
  const sensor::RangeData transformed_range_data = sensor::TransformRangeData(
      range_data_in_local, local_pose().inverse().cast<float>());
  range_data_inserter.Insert(
      FilterRangeDataByMaxRange(transformed_range_data,
                                high_resolution_max_range),
      high_resolution_hybrid_grid_.get());
  range_data_inserter.Insert(transformed_range_data,
                             low_resolution_hybrid_grid_.get());
  set_num_range_data(num_range_data() + 1);
  const float yaw_in_submap_from_local =
      transform::GetYaw(local_pose().inverse());
  rotational_scan_matcher_histogram_ +=
      scan_matching::RotationalScanMatcher::RotateHistogram(
          scan_histogram_in_local, yaw_in_submap_from_local);
}

void Submap3D::Finish() {
  CHECK(!insertion_finished());
  set_insertion_finished(true);
}

ActiveSubmaps3D::ActiveSubmaps3D(const proto::SubmapsOptions3D& options)
    : options_(options),
      range_data_inserter_(options.range_data_inserter_options()) {}

std::vector<std::shared_ptr<const Submap3D>> ActiveSubmaps3D::submaps() const {
  return std::vector<std::shared_ptr<const Submap3D>>(submaps_.begin(),
                                                      submaps_.end());
}

std::vector<std::shared_ptr<const Submap3D>> ActiveSubmaps3D::InsertData(
    const sensor::RangeData& range_data,
    const Eigen::Quaterniond& local_from_gravity_aligned,
    const Eigen::VectorXf& rotational_scan_matcher_histogram_in_local) {
  if (submaps_.empty() ||
      submaps_.back()->num_range_data() == options_.num_range_data()) {
    AddSubmap(transform::Rigid3d(range_data.origin.cast<double>(),
                                 local_from_gravity_aligned),
              rotational_scan_matcher_histogram_in_local.size());
  }
  for (auto& submap : submaps_) {
    submap->InsertData(range_data, range_data_inserter_,
                       options_.high_resolution_max_range(),
                       rotational_scan_matcher_histogram_in_local);
  }
  if (submaps_.front()->num_range_data() == 2 * options_.num_range_data()) {
    submaps_.front()->Finish();
  }
  return submaps();
}

void ActiveSubmaps3D::AddSubmap(
    const transform::Rigid3d& local_submap_pose,
    const int rotational_scan_matcher_histogram_size) {
  if (submaps_.size() >= 2) {
    // This will crop the finished Submap before inserting a new Submap to
    // reduce peak memory usage a bit.
    CHECK(submaps_.front()->insertion_finished());
    submaps_.erase(submaps_.begin());
  }
  const Eigen::VectorXf initial_rotational_scan_matcher_histogram =
      Eigen::VectorXf::Zero(rotational_scan_matcher_histogram_size);
  submaps_.emplace_back(new Submap3D(
      options_.high_resolution(), options_.low_resolution(), local_submap_pose,
      initial_rotational_scan_matcher_histogram));
}

}  // namespace mapping
}  // namespace cartographer<|MERGE_RESOLUTION|>--- conflicted
+++ resolved
@@ -250,13 +250,8 @@
   }
   rotational_scan_matcher_histogram_ =
       Eigen::VectorXf::Zero(submap_3d.rotational_scan_matcher_histogram_size());
-<<<<<<< HEAD
-  for (int i = 0; i != submap_3d.rotational_scan_matcher_histogram_size();
-       ++i) {
-=======
   for (Eigen::VectorXf::Index i = 0;
        i != submap_3d.rotational_scan_matcher_histogram_size(); ++i) {
->>>>>>> a4ff055d
     rotational_scan_matcher_histogram_(i) =
         submap_3d.rotational_scan_matcher_histogram(i);
   }
