/*
 * Copyright 2016 The Cartographer Authors
 *
 * Licensed under the Apache License, Version 2.0 (the "License");
 * you may not use this file except in compliance with the License.
 * You may obtain a copy of the License at
 *
 *      http://www.apache.org/licenses/LICENSE-2.0
 *
 * Unless required by applicable law or agreed to in writing, software
 * distributed under the License is distributed on an "AS IS" BASIS,
 * WITHOUT WARRANTIES OR CONDITIONS OF ANY KIND, either express or implied.
 * See the License for the specific language governing permissions and
 * limitations under the License.
 */

#include "cartographer/mapping/3d/submap_3d.h"

#include "cartographer/transform/transform.h"
#include "gmock/gmock.h"

namespace cartographer {
namespace mapping {
namespace {

TEST(SubmapsTest, ToFromProto) {
  Eigen::VectorXf histogram(2);
  histogram << 1.0f, 2.0f;
  const Submap3D expected(
      0.05, 0.25,
      transform::Rigid3d(Eigen::Vector3d(1., 2., 0.),
<<<<<<< HEAD
                         Eigen::Quaterniond(0., 0., 0., 1.)),
      histogram);
  proto::Submap proto;
  expected.ToProto(&proto, true /* include_probability_grid_data */);
=======
                         Eigen::Quaterniond(0., 0., 0., 1.)));
  const proto::Submap proto =
      expected.ToProto(true /* include_probability_grid_data */);
>>>>>>> bc8a7d7c
  EXPECT_FALSE(proto.has_submap_2d());
  EXPECT_TRUE(proto.has_submap_3d());
  const auto actual = Submap3D(proto.submap_3d());
  EXPECT_TRUE(expected.local_pose().translation().isApprox(
      actual.local_pose().translation(), 1e-6));
  EXPECT_TRUE(expected.local_pose().rotation().isApprox(
      actual.local_pose().rotation(), 1e-6));
  EXPECT_EQ(expected.num_range_data(), actual.num_range_data());
  EXPECT_EQ(expected.finished(), actual.finished());
  EXPECT_NEAR(expected.high_resolution_hybrid_grid().resolution(), 0.05, 1e-6);
  EXPECT_NEAR(expected.low_resolution_hybrid_grid().resolution(), 0.25, 1e-6);
  EXPECT_TRUE(expected.rotational_scan_matcher_histogram().isApprox(
      actual.rotational_scan_matcher_histogram(), 1e-6));
}

}  // namespace
}  // namespace mapping
}  // namespace cartographer<|MERGE_RESOLUTION|>--- conflicted
+++ resolved
@@ -29,16 +29,10 @@
   const Submap3D expected(
       0.05, 0.25,
       transform::Rigid3d(Eigen::Vector3d(1., 2., 0.),
-<<<<<<< HEAD
-                         Eigen::Quaterniond(0., 0., 0., 1.)),
+      Eigen::Quaterniond(0., 0., 0., 1.)),
       histogram);
-  proto::Submap proto;
-  expected.ToProto(&proto, true /* include_probability_grid_data */);
-=======
-                         Eigen::Quaterniond(0., 0., 0., 1.)));
   const proto::Submap proto =
       expected.ToProto(true /* include_probability_grid_data */);
->>>>>>> bc8a7d7c
   EXPECT_FALSE(proto.has_submap_2d());
   EXPECT_TRUE(proto.has_submap_3d());
   const auto actual = Submap3D(proto.submap_3d());
