--- conflicted
+++ resolved
@@ -18,13 +18,9 @@
 TRAJECTORY_BUILDER = {
   trajectory_builder_2d = TRAJECTORY_BUILDER_2D,
   trajectory_builder_3d = TRAJECTORY_BUILDER_3D,
-<<<<<<< HEAD
-  pure_localization = false,
   collate_fixed_frame = true,
   collate_landmarks = false,
-=======
---   pure_localization_trimmer = {
---     max_submaps_to_keep = 3,
---   },
->>>>>>> 0981620d
+  pure_localization_trimmer = {
+    max_submaps_to_keep = 3,
+  },
 }