--- conflicted
+++ resolved
@@ -45,12 +45,8 @@
     libgoogle-glog-dev \
     liblua5.2-dev \
     libsuitesparse-dev \
-<<<<<<< HEAD
     ninja-build \
-    python-sphinx \
     stow
-=======
-    ninja-build
 
 if [[ "$(lsb_release -sc)" = "focal" ]]
 then
@@ -69,5 +65,4 @@
 if [[ "$(lsb_release -sc)" = "focal" ]]
 then
   sudo apt-get install -y libceres-dev protobuf-compiler
-fi
->>>>>>> 21a8299c
+fi