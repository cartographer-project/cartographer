--- conflicted
+++ resolved
@@ -105,16 +105,12 @@
     return {execution_context_->lock(), execution_context_.get()};
   }
 
-<<<<<<< HEAD
   template <typename T>
   T* GetUnsynchronizedContext() {
     return dynamic_cast<T*>(execution_context_.get());
   }
 
- private:
-=======
  protected:
->>>>>>> 7d2e39af
   Server(const Options& options);
   void AddService(
       const std::string& service_name,
