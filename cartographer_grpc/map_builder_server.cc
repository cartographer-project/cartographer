/*
 * Copyright 2017 The Cartographer Authors
 *
 * Licensed under the Apache License, Version 2.0 (the "License");
 * you may not use this file except in compliance with the License.
 * You may obtain a copy of the License at
 *
 *      http://www.apache.org/licenses/LICENSE-2.0
 *
 * Unless required by applicable law or agreed to in writing, software
 * distributed under the License is distributed on an "AS IS" BASIS,
 * WITHOUT WARRANTIES OR CONDITIONS OF ANY KIND, either express or implied.
 * See the License for the specific language governing permissions and
 * limitations under the License.
 */

#include "cartographer_grpc/map_builder_server.h"

#include "cartographer_grpc/handlers/add_fixed_frame_pose_data_handler.h"
#include "cartographer_grpc/handlers/add_imu_data_handler.h"
#include "cartographer_grpc/handlers/add_landmark_data_handler.h"
#include "cartographer_grpc/handlers/add_local_slam_result_data_handler.h"
#include "cartographer_grpc/handlers/add_odometry_data_handler.h"
#include "cartographer_grpc/handlers/add_rangefinder_data_handler.h"
#include "cartographer_grpc/handlers/add_trajectory_handler.h"
#include "cartographer_grpc/handlers/finish_trajectory_handler.h"
#include "cartographer_grpc/handlers/get_all_submap_poses.h"
#include "cartographer_grpc/handlers/get_constraints_handler.h"
#include "cartographer_grpc/handlers/get_local_to_global_transform_handler.h"
#include "cartographer_grpc/handlers/get_submap_handler.h"
#include "cartographer_grpc/handlers/get_trajectory_node_poses_handler.h"
#include "cartographer_grpc/handlers/load_map_handler.h"
#include "cartographer_grpc/handlers/receive_local_slam_results_handler.h"
<<<<<<< HEAD
#include "cartographer_grpc/handlers/write_map_handler.h"
=======
#include "cartographer_grpc/handlers/run_final_optimization_handler.h"
>>>>>>> a749d28a
#include "cartographer_grpc/proto/map_builder_service.grpc.pb.h"
#include "cartographer_grpc/sensor/serialization.h"
#include "glog/logging.h"

namespace cartographer_grpc {
namespace {

const cartographer::common::Duration kPopTimeout =
    cartographer::common::FromMilliseconds(100);

}  // namespace

MapBuilderServer::MapBuilderContext::MapBuilderContext(
    MapBuilderServer* map_builder_server)
    : map_builder_server_(map_builder_server) {}

cartographer::mapping::MapBuilderInterface&
MapBuilderServer::MapBuilderContext::map_builder() {
  return *map_builder_server_->map_builder_;
}

cartographer::common::BlockingQueue<std::unique_ptr<MapBuilderServer::Data>>&
MapBuilderServer::MapBuilderContext::sensor_data_queue() {
  return map_builder_server_->incoming_data_queue_;
}

cartographer::mapping::TrajectoryBuilderInterface::LocalSlamResultCallback
MapBuilderServer::MapBuilderContext::
    GetLocalSlamResultCallbackForSubscriptions() {
  MapBuilderServer* map_builder_server = map_builder_server_;
  return [map_builder_server](
             int trajectory_id, cartographer::common::Time time,
             cartographer::transform::Rigid3d local_pose,
             cartographer::sensor::RangeData range_data,
             std::unique_ptr<const cartographer::mapping::
                                 TrajectoryBuilderInterface::InsertionResult>
                 insertion_result) {
    map_builder_server->OnLocalSlamResult(trajectory_id, time, local_pose,
                                          std::move(range_data),
                                          std::move(insertion_result));
  };
}

void MapBuilderServer::MapBuilderContext::AddSensorDataToTrajectory(
    const Data& sensor_data) {
  sensor_data.data->AddToTrajectoryBuilder(
      map_builder_server_->map_builder_->GetTrajectoryBuilder(
          sensor_data.trajectory_id));
}

MapBuilderServer::SubscriptionId
MapBuilderServer::MapBuilderContext::SubscribeLocalSlamResults(
    int trajectory_id, LocalSlamSubscriptionCallback callback) {
  return map_builder_server_->SubscribeLocalSlamResults(trajectory_id,
                                                        callback);
}

void MapBuilderServer::MapBuilderContext::UnsubscribeLocalSlamResults(
    const SubscriptionId& subscription_id) {
  map_builder_server_->UnsubscribeLocalSlamResults(subscription_id);
}

void MapBuilderServer::MapBuilderContext::NotifyFinishTrajectory(
    int trajectory_id) {
  map_builder_server_->NotifyFinishTrajectory(trajectory_id);
}

std::shared_ptr<cartographer::mapping_2d::Submap>
MapBuilderServer::MapBuilderContext::UpdateSubmap2D(
    const cartographer::mapping::proto::Submap& proto) {
  CHECK(proto.has_submap_2d());
  cartographer::mapping::SubmapId submap_id{proto.submap_id().trajectory_id(),
                                            proto.submap_id().submap_index()};
  std::shared_ptr<cartographer::mapping_2d::Submap> submap_2d_ptr;
  auto submap_it = unfinished_submaps_.find(submap_id);
  if (submap_it == unfinished_submaps_.end()) {
    // Seeing a submap for the first time it should never be finished.
    CHECK(!proto.submap_2d().finished());
    submap_2d_ptr =
        std::make_shared<cartographer::mapping_2d::Submap>(proto.submap_2d());
    unfinished_submaps_.Insert(submap_id, submap_2d_ptr);
  } else {
    submap_2d_ptr = std::dynamic_pointer_cast<cartographer::mapping_2d::Submap>(
        submap_it->data);
    CHECK(submap_2d_ptr);
    submap_2d_ptr->UpdateFromProto(proto);

    // If the submap was just finished by the recent update, remove it from the
    // list of unfinished submaps.
    if (submap_2d_ptr->finished()) {
      unfinished_submaps_.Trim(submap_id);
    } else {
      // If the submap is unfinished set the 'num_range_data' to 0 since we
      // haven't changed the HybridGrid.
      submap_2d_ptr->SetNumRangeData(0);
    }
  }
  return submap_2d_ptr;
}

std::shared_ptr<cartographer::mapping_3d::Submap>
MapBuilderServer::MapBuilderContext::UpdateSubmap3D(
    const cartographer::mapping::proto::Submap& proto) {
  CHECK(proto.has_submap_3d());
  cartographer::mapping::SubmapId submap_id{proto.submap_id().trajectory_id(),
                                            proto.submap_id().submap_index()};
  std::shared_ptr<cartographer::mapping_3d::Submap> submap_3d_ptr;
  auto submap_it = unfinished_submaps_.find(submap_id);
  if (submap_it == unfinished_submaps_.end()) {
    // Seeing a submap for the first time it should never be finished.
    CHECK(!proto.submap_3d().finished());
    submap_3d_ptr =
        std::make_shared<cartographer::mapping_3d::Submap>(proto.submap_3d());
    unfinished_submaps_.Insert(submap_id, submap_3d_ptr);
    submap_it = unfinished_submaps_.find(submap_id);
  } else {
    submap_3d_ptr = std::dynamic_pointer_cast<cartographer::mapping_3d::Submap>(
        submap_it->data);
    CHECK(submap_3d_ptr);

    // Update submap with information in incoming request.
    submap_3d_ptr->UpdateFromProto(proto);

    // If the submap was just finished by the recent update, remove it from the
    // list of unfinished submaps.
    if (submap_3d_ptr->finished()) {
      unfinished_submaps_.Trim(submap_id);
    } else {
      // If the submap is unfinished set the 'num_range_data' to 0 since we
      // haven't changed the HybridGrid.
      submap_3d_ptr->SetNumRangeData(0);
    }
  }
  return submap_3d_ptr;
}

std::unique_ptr<cartographer::mapping::LocalSlamResultData>
MapBuilderServer::MapBuilderContext::ProcessLocalSlamResultData(
    const std::string& sensor_id, cartographer::common::Time time,
    const cartographer::mapping::proto::LocalSlamResultData& proto) {
  CHECK_GE(proto.submaps().size(), 1);
  CHECK(proto.submaps(0).has_submap_2d() || proto.submaps(0).has_submap_3d());
  if (proto.submaps(0).has_submap_2d()) {
    std::vector<std::shared_ptr<const cartographer::mapping_2d::Submap>>
        submaps;
    for (const auto& submap_proto : proto.submaps()) {
      submaps.push_back(UpdateSubmap2D(submap_proto));
    }
    return cartographer::common::make_unique<
        cartographer::mapping::LocalSlamResult2D>(
        sensor_id, time,
        std::make_shared<const cartographer::mapping::TrajectoryNode::Data>(
            cartographer::mapping::FromProto(proto.node_data())),
        submaps);
  } else {
    std::vector<std::shared_ptr<const cartographer::mapping_3d::Submap>>
        submaps;
    for (const auto& submap_proto : proto.submaps()) {
      submaps.push_back(UpdateSubmap3D(submap_proto));
    }
    return cartographer::common::make_unique<
        cartographer::mapping::LocalSlamResult3D>(
        sensor_id, time,
        std::make_shared<const cartographer::mapping::TrajectoryNode::Data>(
            cartographer::mapping::FromProto(proto.node_data())),
        std::move(submaps));
  }
}

MapBuilderServer::MapBuilderServer(
    const proto::MapBuilderServerOptions& map_builder_server_options,
    std::unique_ptr<cartographer::mapping::MapBuilderInterface> map_builder)
    : map_builder_(std::move(map_builder)) {
  framework::Server::Builder server_builder;
  server_builder.SetServerAddress(map_builder_server_options.server_address());
  server_builder.SetNumGrpcThreads(
      map_builder_server_options.num_grpc_threads());
  server_builder.SetNumEventThreads(
      map_builder_server_options.num_event_threads());
  if (!map_builder_server_options.uplink_server_address().empty()) {
    local_trajectory_uploader_ =
        cartographer::common::make_unique<LocalTrajectoryUploader>(
            map_builder_server_options.uplink_server_address());
  }
<<<<<<< HEAD
  server_builder.RegisterHandler<handlers::AddTrajectoryHandler,
                                 proto::MapBuilderService>("AddTrajectory");
  server_builder.RegisterHandler<handlers::AddOdometryDataHandler,
                                 proto::MapBuilderService>("AddOdometryData");
  server_builder
      .RegisterHandler<handlers::AddImuDataHandler, proto::MapBuilderService>(
          "AddImuData");
  server_builder.RegisterHandler<handlers::AddRangefinderDataHandler,
                                 proto::MapBuilderService>(
      "AddRangefinderData");
  server_builder.RegisterHandler<handlers::AddFixedFramePoseDataHandler,
                                 proto::MapBuilderService>(
      "AddFixedFramePoseData");
  server_builder.RegisterHandler<handlers::AddLandmarkDataHandler,
                                 proto::MapBuilderService>("AddLandmarkData");
  server_builder.RegisterHandler<handlers::AddLocalSlamResultDataHandler,
                                 proto::MapBuilderService>(
      "AddLocalSlamResultData");
  server_builder.RegisterHandler<handlers::FinishTrajectoryHandler,
                                 proto::MapBuilderService>("FinishTrajectory");
  server_builder.RegisterHandler<handlers::ReceiveLocalSlamResultsHandler,
                                 proto::MapBuilderService>(
      "ReceiveLocalSlamResults");
  server_builder
      .RegisterHandler<handlers::GetSubmapHandler, proto::MapBuilderService>(
          "GetSubmap");
  server_builder.RegisterHandler<handlers::GetTrajectoryNodePosesHandler,
                                 proto::MapBuilderService>(
      "GetTrajectoryNodePoses");
  server_builder.RegisterHandler<handlers::GetAllSubmapPosesHandler,
                                 proto::MapBuilderService>("GetAllSubmapPoses");
  server_builder.RegisterHandler<handlers::GetLocalToGlobalTransformHandler,
                                 proto::MapBuilderService>(
      "GetLocalToGlobalTransform");
  server_builder.RegisterHandler<handlers::GetConstraintsHandler,
                                 proto::MapBuilderService>("GetConstraints");
  server_builder
      .RegisterHandler<handlers::LoadMapHandler, proto::MapBuilderService>(
          "LoadMap");
  server_builder
      .RegisterHandler<handlers::WriteMapHandler, proto::MapBuilderService>(
          "WriteMap");
=======
  server_builder.RegisterHandler<handlers::AddTrajectoryHandler>();
  server_builder.RegisterHandler<handlers::AddOdometryDataHandler>();
  server_builder.RegisterHandler<handlers::AddImuDataHandler>();
  server_builder.RegisterHandler<handlers::AddRangefinderDataHandler>();
  server_builder.RegisterHandler<handlers::AddFixedFramePoseDataHandler>();
  server_builder.RegisterHandler<handlers::AddLandmarkDataHandler>();
  server_builder.RegisterHandler<handlers::AddLocalSlamResultDataHandler>();
  server_builder.RegisterHandler<handlers::FinishTrajectoryHandler>();
  server_builder.RegisterHandler<handlers::ReceiveLocalSlamResultsHandler>();
  server_builder.RegisterHandler<handlers::GetSubmapHandler>();
  server_builder.RegisterHandler<handlers::GetTrajectoryNodePosesHandler>();
  server_builder.RegisterHandler<handlers::GetAllSubmapPosesHandler>();
  server_builder.RegisterHandler<handlers::GetLocalToGlobalTransformHandler>();
  server_builder.RegisterHandler<handlers::GetConstraintsHandler>();
  server_builder.RegisterHandler<handlers::LoadMapHandler>();
  server_builder.RegisterHandler<handlers::RunFinalOptimizationHandler>();
>>>>>>> a749d28a
  grpc_server_ = server_builder.Build();
  grpc_server_->SetExecutionContext(
      cartographer::common::make_unique<MapBuilderContext>(this));
}

void MapBuilderServer::Start() {
  shutting_down_ = false;
  if (local_trajectory_uploader_) {
    local_trajectory_uploader_->Start();
  }
  StartSlamThread();
  grpc_server_->Start();
}

void MapBuilderServer::WaitForShutdown() {
  grpc_server_->WaitForShutdown();
  if (slam_thread_) {
    slam_thread_->join();
  }
  if (local_trajectory_uploader_) {
    local_trajectory_uploader_->Shutdown();
  }
}

void MapBuilderServer::Shutdown() {
  shutting_down_ = true;
  grpc_server_->Shutdown();
  if (slam_thread_) {
    slam_thread_->join();
  }
}

void MapBuilderServer::ProcessSensorDataQueue() {
  LOG(INFO) << "Starting SLAM thread.";
  while (!shutting_down_) {
    std::unique_ptr<Data> sensor_data =
        incoming_data_queue_.PopWithTimeout(kPopTimeout);
    if (sensor_data) {
      grpc_server_->GetContext<MapBuilderContext>()->AddSensorDataToTrajectory(
          *sensor_data);
    }
  }
}

void MapBuilderServer::StartSlamThread() {
  CHECK(!slam_thread_);

  // Start the SLAM processing thread.
  slam_thread_ = cartographer::common::make_unique<std::thread>(
      [this]() { this->ProcessSensorDataQueue(); });
}

void MapBuilderServer::OnLocalSlamResult(
    int trajectory_id, cartographer::common::Time time,
    cartographer::transform::Rigid3d local_pose,
    cartographer::sensor::RangeData range_data,
    std::unique_ptr<const cartographer::mapping::TrajectoryBuilderInterface::
                        InsertionResult>
        insertion_result) {
  auto shared_range_data =
      std::make_shared<cartographer::sensor::RangeData>(std::move(range_data));

  // If there is an uplink server and a submap insertion happened, enqueue this
  // local SLAM result for uploading.
  if (insertion_result &&
      grpc_server_->GetUnsynchronizedContext<MapBuilderContext>()
          ->local_trajectory_uploader()) {
    auto data_request = cartographer::common::make_unique<
        proto::AddLocalSlamResultDataRequest>();
    auto sensor_id = grpc_server_->GetUnsynchronizedContext<MapBuilderContext>()
                         ->local_trajectory_uploader()
                         ->GetLocalSlamResultSensorId(trajectory_id);
    sensor::CreateAddLocalSlamResultDataRequest(
        sensor_id.id, trajectory_id, time, starting_submap_index_,
        *insertion_result, data_request.get());
    // TODO(cschuet): Make this more robust.
    if (insertion_result->insertion_submaps.front()->finished()) {
      ++starting_submap_index_;
    }
    grpc_server_->GetUnsynchronizedContext<MapBuilderContext>()
        ->local_trajectory_uploader()
        ->EnqueueDataRequest(std::move(data_request));
  }

  cartographer::common::MutexLocker locker(&local_slam_subscriptions_lock_);
  for (auto& entry : local_slam_subscriptions_[trajectory_id]) {
    auto copy_of_insertion_result =
        insertion_result
            ? cartographer::common::make_unique<
                  const cartographer::mapping::TrajectoryBuilderInterface::
                      InsertionResult>(*insertion_result)
            : nullptr;
    LocalSlamSubscriptionCallback callback = entry.second;
    callback(cartographer::common::make_unique<LocalSlamResult>(
        LocalSlamResult{trajectory_id, time, local_pose, shared_range_data,
                        std::move(copy_of_insertion_result)}));
  }
}

MapBuilderServer::SubscriptionId MapBuilderServer::SubscribeLocalSlamResults(
    int trajectory_id, LocalSlamSubscriptionCallback callback) {
  cartographer::common::MutexLocker locker(&local_slam_subscriptions_lock_);
  local_slam_subscriptions_[trajectory_id].emplace(current_subscription_index_,
                                                   callback);
  return SubscriptionId{trajectory_id, current_subscription_index_++};
}

void MapBuilderServer::UnsubscribeLocalSlamResults(
    const SubscriptionId& subscription_id) {
  cartographer::common::MutexLocker locker(&local_slam_subscriptions_lock_);
  CHECK_EQ(local_slam_subscriptions_[subscription_id.trajectory_id].erase(
               subscription_id.subscription_index),
           1u);
}

void MapBuilderServer::NotifyFinishTrajectory(int trajectory_id) {
  cartographer::common::MutexLocker locker(&local_slam_subscriptions_lock_);
  for (auto& entry : local_slam_subscriptions_[trajectory_id]) {
    LocalSlamSubscriptionCallback callback = entry.second;
    // 'nullptr' signals subscribers that the trajectory finished.
    callback(nullptr);
  }
}

void MapBuilderServer::WaitUntilIdle() {
  incoming_data_queue_.WaitUntilEmpty();
  map_builder_->pose_graph()->RunFinalOptimization();
}

}  // namespace cartographer_grpc<|MERGE_RESOLUTION|>--- conflicted
+++ resolved
@@ -31,11 +31,8 @@
 #include "cartographer_grpc/handlers/get_trajectory_node_poses_handler.h"
 #include "cartographer_grpc/handlers/load_map_handler.h"
 #include "cartographer_grpc/handlers/receive_local_slam_results_handler.h"
-<<<<<<< HEAD
 #include "cartographer_grpc/handlers/write_map_handler.h"
-=======
 #include "cartographer_grpc/handlers/run_final_optimization_handler.h"
->>>>>>> a749d28a
 #include "cartographer_grpc/proto/map_builder_service.grpc.pb.h"
 #include "cartographer_grpc/sensor/serialization.h"
 #include "glog/logging.h"
@@ -220,50 +217,6 @@
         cartographer::common::make_unique<LocalTrajectoryUploader>(
             map_builder_server_options.uplink_server_address());
   }
-<<<<<<< HEAD
-  server_builder.RegisterHandler<handlers::AddTrajectoryHandler,
-                                 proto::MapBuilderService>("AddTrajectory");
-  server_builder.RegisterHandler<handlers::AddOdometryDataHandler,
-                                 proto::MapBuilderService>("AddOdometryData");
-  server_builder
-      .RegisterHandler<handlers::AddImuDataHandler, proto::MapBuilderService>(
-          "AddImuData");
-  server_builder.RegisterHandler<handlers::AddRangefinderDataHandler,
-                                 proto::MapBuilderService>(
-      "AddRangefinderData");
-  server_builder.RegisterHandler<handlers::AddFixedFramePoseDataHandler,
-                                 proto::MapBuilderService>(
-      "AddFixedFramePoseData");
-  server_builder.RegisterHandler<handlers::AddLandmarkDataHandler,
-                                 proto::MapBuilderService>("AddLandmarkData");
-  server_builder.RegisterHandler<handlers::AddLocalSlamResultDataHandler,
-                                 proto::MapBuilderService>(
-      "AddLocalSlamResultData");
-  server_builder.RegisterHandler<handlers::FinishTrajectoryHandler,
-                                 proto::MapBuilderService>("FinishTrajectory");
-  server_builder.RegisterHandler<handlers::ReceiveLocalSlamResultsHandler,
-                                 proto::MapBuilderService>(
-      "ReceiveLocalSlamResults");
-  server_builder
-      .RegisterHandler<handlers::GetSubmapHandler, proto::MapBuilderService>(
-          "GetSubmap");
-  server_builder.RegisterHandler<handlers::GetTrajectoryNodePosesHandler,
-                                 proto::MapBuilderService>(
-      "GetTrajectoryNodePoses");
-  server_builder.RegisterHandler<handlers::GetAllSubmapPosesHandler,
-                                 proto::MapBuilderService>("GetAllSubmapPoses");
-  server_builder.RegisterHandler<handlers::GetLocalToGlobalTransformHandler,
-                                 proto::MapBuilderService>(
-      "GetLocalToGlobalTransform");
-  server_builder.RegisterHandler<handlers::GetConstraintsHandler,
-                                 proto::MapBuilderService>("GetConstraints");
-  server_builder
-      .RegisterHandler<handlers::LoadMapHandler, proto::MapBuilderService>(
-          "LoadMap");
-  server_builder
-      .RegisterHandler<handlers::WriteMapHandler, proto::MapBuilderService>(
-          "WriteMap");
-=======
   server_builder.RegisterHandler<handlers::AddTrajectoryHandler>();
   server_builder.RegisterHandler<handlers::AddOdometryDataHandler>();
   server_builder.RegisterHandler<handlers::AddImuDataHandler>();
@@ -280,7 +233,7 @@
   server_builder.RegisterHandler<handlers::GetConstraintsHandler>();
   server_builder.RegisterHandler<handlers::LoadMapHandler>();
   server_builder.RegisterHandler<handlers::RunFinalOptimizationHandler>();
->>>>>>> a749d28a
+  server_builder.RegisterHandler<handlers::WriteMapHandler>();
   grpc_server_ = server_builder.Build();
   grpc_server_->SetExecutionContext(
       cartographer::common::make_unique<MapBuilderContext>(this));
